--- conflicted
+++ resolved
@@ -85,14 +85,9 @@
             f"Bought {origin_symbol}, balance now: {self.balances[origin_symbol]} - bridge: "
             f"{self.balances[target_symbol]}"
         )
-<<<<<<< HEAD
 
         # Set this coin to active
         self.db.set_coin_to_active(origin_coin)
-
-        return {"price": from_coin_price}
-=======
->>>>>>> 3e722a30
 
         event = defaultdict(lambda: None, order_price=from_coin_price, cumulative_quote_asset_transacted_quantity=0)
 
