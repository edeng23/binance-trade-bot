# binance-trade-bot

![github](https://img.shields.io/github/workflow/status/edeng23/binance-trade-bot/binance-trade-bot)
![docker](https://img.shields.io/docker/pulls/edeng23/binance-trade-bot)

> Automated cryptocurrency trading bot

## Why?

This project was inspired by the observation that all cryptocurrencies pretty much behave in the same way. When one spikes, they all spike, and when one takes a dive, they all do. _Pretty much_. Moreover, all coins follow Bitcoin's lead; the difference is their phase offset.

So, if coins are basically oscillating with respect to each other, it seems smart to trade the rising coin for the falling coin, and then trade back when the ratio is reversed.

## How?

The trading is done in the Binance market platform, which of course, does not have markets for every altcoin pair. The workaround for this is to use a bridge currency that will complement missing pairs. The default bridge currency is Tether (USDT), which is stable by design and compatible with nearly every coin on the platform.

<p align="center">
  Coin A → USDT → Coin B
</p>

The way the bot takes advantage of the observed behaviour is to always downgrade from the "strong" coin to the "weak" coin, under the assumption that at some point the tables will turn. It will then return to the original coin, ultimately holding more of it than it did originally. This is done while taking into consideration the trading fees.

<div align="center">
  <p><b>Coin A</b> → USDT → Coin B</p>
  <p>Coin B → USDT → Coin C</p>
  <p>...</p>
  <p>Coin C → USDT → <b>Coin A</b></p>
</div>

The bot jumps between a configured set of coins on the condition that it does not return to a coin unless it is profitable in respect to the amount held last. This means that we will never end up having less of a certain coin. The risk is that one of the coins may freefall relative to the others all of a sudden, attracting our reverse greedy algorithm.

## Binance Setup

-   Create a [Binance account](https://www.binance.com/en/register?ref=13222128) (Includes my referral link, I'll be super grateful if you use it).
-   Enable Two-factor Authentication.
-   Create a new API key.
-   Get a cryptocurrency. If its symbol is not in the default list, add it.

## Tool Setup

### Install Python dependencies

Run the following line in the terminal: `pip install -r requirements.txt`.

### Create user configuration

Create a .cfg file named `user.cfg` based off `.user.cfg.example`, then add your API keys and current coin.

**The configuration file consists of the following fields:**

-   **api_key** - Binance API key generated in the Binance account setup stage.
-   **api_secret_key** - Binance secret key generated in the Binance account setup stage.
-   **current_coin** - This is your starting coin of choice. This should be one of the coins from your supported coin list. If you want to start from your bridge currency, leave this field empty - the bot will select a random coin from your supported coin list and buy it.
-   **bridge** - Your bridge currency of choice. Notice that different bridges will allow different sets of supported coins. For example, there may be a Binance particular-coin/USDT pair but no particular-coin/BUSD pair.
-   **tld** - 'com' or 'us', depending on your region. Default is 'com'.
-   **hourToKeepScoutHistory** - Controls how many hours of scouting values are kept in the database. After the amount of time specified has passed, the information will be deleted.
-   **scout_multiplier** - Controls the value by which the difference between the current state of coin ratios and previous state of ratios is multiplied. For bigger values, the bot will wait for bigger margins to arrive before making a trade.
-   **strategy** - The trading strategy to use. See [`binance_trade_bot/strategies`](binance_trade_bot/strategies/README.md) for more information

#### Environment Variables

All of the options provided in `user.cfg` can also be configured using environment variables.

```
CURRENT_COIN_SYMBOL:
SUPPORTED_COIN_LIST: "XLM TRX ICX EOS IOTA ONT QTUM ETC ADA XMR DASH NEO ATOM DOGE VET BAT OMG BTT"
BRIDGE_SYMBOL: USDT
API_KEY: vmPUZE6mv9SD5VNHk4HlWFsOr6aKE2zvsw0MuIgwCIPy6utIco14y7Ju91duEh8A
API_SECRET_KEY: NhqPtmdSJYdKjVHjA7PZj4Mge3R5YNiP1e3UZjInClVN65XAbvqqM6A7H5fATj0j
SCOUT_MULTIPLIER: 5
SCOUT_SLEEP_TIME: 5
TLD: com
STRATEGY: default
```

### Paying Fees with BNB
You can [use BNB to pay for any fees on the Binance platform](https://www.binance.com/en/support/faq/115000583311-Using-BNB-to-Pay-for-Fees), which will reduce all fees by 25%. In order to support this benefit, the bot will always perform the following operations:
-   Automatically detect that you have BNB fee payment enabled.
-   Make sure that you have enough BNB in your account to pay the fee of the inspected trade.
-   Take into consideration the discount when calculating the trade threshold.

### Notifications with Apprise

Apprise allows the bot to send notifications to all of the most popular notification services available such as: Telegram, Discord, Slack, Amazon SNS, Gotify, etc.

To set this up you need to create a apprise.yml file in the config directory.

There is an example version of this file to get you started.

If you are interested in running a Telegram bot, more information can be found at [Telegram's official documentation](https://core.telegram.org/bots).

### Run

```shell
python -m binance_trade_bot
```

### Docker

The official image is available [here](https://hub.docker.com/r/edeng23/binance-trade-bot) and will update on every new change.

```shell
docker-compose up
```

If you only want to start the SQLite browser

```shell
docker-compose up -d sqlitebrowser
```

<<<<<<< HEAD
## Direct Pair Transactions

The system also supports using direct-pair transactions when they are available, e.g. converting from ETH to XRP directly rather than via a bridge currency. Benefits of this are:
-   Reduces the time to execute jumps
-   Cuts down on transaction fees since only one transaction is made
-   Eliminates the possibility of getting temporarily "stuck" on the bridge currency if the price of the target coin increases mid-jump

### How to Maximize Direct Pairs
To determine which currencies are available for direct pair transations, a small tool called `max_coin_clique.py` is available. This script checks for all available currency pairs and compares it to a list of all currencies supported by Binance. It outputs a set of `.png` images showing each currency and it's pairs as a graph, as well as subsets of currencies that only have three direct pairs, or four direct pairs.

To maximize the likelihood of utilizing a direct pair transaction, you may wish to avoid coins that can only trade with one other currency on your supported coin list.

=======
## Backtesting

You can test the bot on historic data to see how it performs.

```shell
python backtest.py
```

Feel free to modify that file to test and compare different settings and time periods

## Developing

To make sure your code is properly formatted before making a pull request,
remember to install [pre-commit](https://pre-commit.com/):

```shell
pip install pre-commit
pre-commit install
```

The scouting algorithm is unlikely to be changed. If you'd like to contribute an alternative
method, [add a new strategy](binance_trade_bot/strategies/README.md).
>>>>>>> 5547ae57

## Support the Project

<a href="https://www.buymeacoffee.com/edeng" target="_blank"><img src="https://cdn.buymeacoffee.com/buttons/default-orange.png" alt="Buy Me A Coffee" height="41" width="174"></a>

## Join the Chat

-   **Discord**: [Invite Link](https://discord.gg/m4TNaxreCN)

## FAQ

A list of answers to what seem to be the most frequently asked questions can be found in our discord server, in the corresponding channel.

<p align="center">
  <img src = "https://usercontent2.hubstatic.com/6061829.jpg">
</p>

## Disclaimer

This project is for informational purposes only. You should not construe any
such information or other material as legal, tax, investment, financial, or
other advice. Nothing contained here constitutes a solicitation, recommendation,
endorsement, or offer by me or any third party service provider to buy or sell
any securities or other financial instruments in this or in any other
jurisdiction in which such solicitation or offer would be unlawful under the
securities laws of such jurisdiction.

If you plan to use real money, USE AT YOUR OWN RISK.

Under no circumstances will I be held responsible or liable in any way for any
claims, damages, losses, expenses, costs, or liabilities whatsoever, including,
without limitation, any direct or indirect damages for loss of profits.<|MERGE_RESOLUTION|>--- conflicted
+++ resolved
@@ -110,7 +110,6 @@
 docker-compose up -d sqlitebrowser
 ```
 
-<<<<<<< HEAD
 ## Direct Pair Transactions
 
 The system also supports using direct-pair transactions when they are available, e.g. converting from ETH to XRP directly rather than via a bridge currency. Benefits of this are:
@@ -123,7 +122,6 @@
 
 To maximize the likelihood of utilizing a direct pair transaction, you may wish to avoid coins that can only trade with one other currency on your supported coin list.
 
-=======
 ## Backtesting
 
 You can test the bot on historic data to see how it performs.
@@ -146,7 +144,6 @@
 
 The scouting algorithm is unlikely to be changed. If you'd like to contribute an alternative
 method, [add a new strategy](binance_trade_bot/strategies/README.md).
->>>>>>> 5547ae57
 
 ## Support the Project
 
