from datetime import datetime
from typing import Dict

from sqlalchemy.orm import Session

from .binance_api_manager import BinanceAPIManager
from .config import Config
from .database import Database, LogScout
from .logger import Logger
from .models import Coin, CoinValue, Pair


class AutoTrader:
    def __init__(self, binance_manager: BinanceAPIManager, database: Database, logger: Logger, config: Config):
        self.manager = binance_manager
        self.db = database
        self.logger = logger
        self.config = config
        self.failed_buy_order = False

    def initialize(self):
        self.initialize_trade_thresholds()

    def transaction_through_bridge(self, pair: Pair, sell_price: float, buy_price: float):
        """
        Jump from the source coin to the destination coin through bridge coin
        """
        can_sell = False
        balance = self.manager.get_currency_balance(pair.from_coin.symbol)

        if balance and balance * sell_price > self.manager.get_min_notional(
            pair.from_coin.symbol, self.config.BRIDGE.symbol
        ):
            can_sell = True
        else:
            self.logger.info("Skipping sell")

        if can_sell and self.manager.sell_alt(pair.from_coin, self.config.BRIDGE, sell_price) is None:
            self.logger.info("Couldn't sell, going back to scouting mode...")
            return None

        result = self.manager.buy_alt(pair.to_coin, self.config.BRIDGE, buy_price)
        if result is not None:
            self.db.set_current_coin(pair.to_coin)
<<<<<<< HEAD
            price = result.price
            if abs(price) < 1e-15:
                price = result.cumulative_filled_quantity / result.cumulative_quote_qty

            self.update_trade_threshold(pair.to_coin, price)
=======
            self.update_trade_threshold(pair.to_coin, float(result["price"]), all_tickers)
            self.failed_buy_order = False
>>>>>>> 1b82bca9
            return result

        self.logger.info("Couldn't buy, going back to scouting mode...")
        self.failed_buy_order = True
        return None

    def update_trade_threshold(self, coin: Coin, coin_price: float):
        """
        Update all the coins with the threshold of buying the current held coin
        """

        if coin_price is None:
            self.logger.info("Skipping update... current coin {} not found".format(coin + self.config.BRIDGE))
            return

        session: Session
        with self.db.db_session() as session:
            for pair in session.query(Pair).filter(Pair.to_coin == coin):
                from_coin_price = self.manager.get_ticker_price(pair.from_coin + self.config.BRIDGE)

                if from_coin_price is None:
                    self.logger.info(
                        "Skipping update for coin {} not found".format(pair.from_coin + self.config.BRIDGE)
                    )
                    continue

                pair.ratio = from_coin_price / coin_price

    def initialize_trade_thresholds(self):
        """
        Initialize the buying threshold of all the coins for trading between them
        """
        session: Session
        with self.db.db_session() as session:
            for pair in session.query(Pair).filter(Pair.ratio.is_(None)).all():
                if not pair.from_coin.enabled or not pair.to_coin.enabled:
                    continue
                #self.logger.debug(f"Initializing {pair.from_coin} vs {pair.to_coin}")

                from_coin_price = self.manager.get_ticker_price(pair.from_coin + self.config.BRIDGE)
                if from_coin_price is None:
                    self.logger.info(
                        "Skipping initializing {}, symbol not found".format(pair.from_coin + self.config.BRIDGE)
                    )
                    continue

                to_coin_price = self.manager.get_ticker_price(pair.to_coin + self.config.BRIDGE)
                if to_coin_price is None:
                    self.logger.info(
                        "Skipping initializing {}, symbol not found".format(pair.to_coin + self.config.BRIDGE)
                    )
                    continue

                pair.ratio = from_coin_price / to_coin_price

    def scout(self):
        """
        Scout for potential jumps from the current coin to another coin
        """
        raise NotImplementedError()

    def _get_ratios(self, coin: Coin, coin_price):
        """
        Given a coin, get the current price ratio for every other enabled coin
        """
        ratio_dict: Dict[Pair, float] = {}
        prices: Dict[str, float] = {}

        scout_logs = []
        for pair in self.db.get_pairs_from(coin):
            optional_coin_price = self.manager.get_ticker_price(pair.to_coin + self.config.BRIDGE)
            prices[pair.to_coin_id] = optional_coin_price

            if optional_coin_price is None:
                self.logger.info(
                    "Skipping scouting... optional coin {} not found".format(pair.to_coin + self.config.BRIDGE)
                )
                continue

            scout_logs.append(LogScout(pair, pair.ratio, coin_price, optional_coin_price))

            # Obtain (current coin)/(optional coin)
            coin_opt_coin_ratio = coin_price / optional_coin_price

            transaction_fee = self.manager.get_fee(pair.from_coin, self.config.BRIDGE, True) + self.manager.get_fee(
                pair.to_coin, self.config.BRIDGE, False
            )

            ratio_dict[pair] = (
                coin_opt_coin_ratio - transaction_fee * self.config.SCOUT_MULTIPLIER * coin_opt_coin_ratio
            ) - pair.ratio
        self.db.batch_log_scout(scout_logs)
        return (ratio_dict, prices)

    def _jump_to_best_coin(self, coin: Coin, coin_price: float):
        """
        Given a coin, search for a coin to jump to
        """
        ratio_dict, prices = self._get_ratios(coin, coin_price)

        # keep only ratios bigger than zero
        ratio_dict = {k: v for k, v in ratio_dict.items() if v > 0}

        # if we have any viable options, pick the one with the biggest ratio
        if ratio_dict:
            best_pair = max(ratio_dict, key=ratio_dict.get)
            self.logger.info(f"Will be jumping from {coin} to {best_pair.to_coin_id}")
            self.transaction_through_bridge(best_pair, coin_price, prices[best_pair.to_coin_id])

    def bridge_scout(self):
        """
        If we have any bridge coin leftover, buy a coin with it that we won't immediately trade out of
        """
        bridge_balance = self.manager.get_currency_balance(self.config.BRIDGE.symbol)

        for coin in self.db.get_coins():
            current_coin_price = self.manager.get_ticker_price(coin + self.config.BRIDGE)

            if current_coin_price is None:
                continue

            ratio_dict, _ = self._get_ratios(coin, current_coin_price)
            if not any(v > 0 for v in ratio_dict.values()):
                # There will only be one coin where all the ratios are negative. When we find it, buy it if we can
                if bridge_balance > self.manager.get_min_notional(coin.symbol, self.config.BRIDGE.symbol):
                    self.logger.info(f"Will be purchasing {coin} using bridge coin")
<<<<<<< HEAD
                    result = self.manager.buy_alt(
                        coin, self.config.BRIDGE, self.manager.get_ticker_price(coin + self.config.BRIDGE)
                    )
                    if result is not None:
                        self.db.set_current_coin(coin)
                        return coin
=======
                    result = self.manager.buy_alt(coin, self.config.BRIDGE, all_tickers)
                    if result == None:
                        self.failed_buy_order = True
                    else:
                        self.failed_buy_order = False
                    return coin
>>>>>>> 1b82bca9
        return None

    def update_values(self):
        """
        Log current value state of all altcoin balances against BTC and USDT in DB.
        """
        now = datetime.now()

        coins = self.db.get_coins(False)
        cv_batch = []
        for coin in coins:
            balance = self.manager.get_currency_balance(coin.symbol)
            if balance == 0:
                continue
            usd_value = self.manager.get_ticker_price(coin + "USDT")
            btc_value = self.manager.get_ticker_price(coin + "BTC")
            cv = CoinValue(coin, balance, usd_value, btc_value, datetime=now)
            cv_batch.append(cv)
        self.db.batch_update_coin_values(cv_batch)<|MERGE_RESOLUTION|>--- conflicted
+++ resolved
@@ -42,16 +42,12 @@
         result = self.manager.buy_alt(pair.to_coin, self.config.BRIDGE, buy_price)
         if result is not None:
             self.db.set_current_coin(pair.to_coin)
-<<<<<<< HEAD
             price = result.price
             if abs(price) < 1e-15:
                 price = result.cumulative_filled_quantity / result.cumulative_quote_qty
 
             self.update_trade_threshold(pair.to_coin, price)
-=======
-            self.update_trade_threshold(pair.to_coin, float(result["price"]), all_tickers)
             self.failed_buy_order = False
->>>>>>> 1b82bca9
             return result
 
         self.logger.info("Couldn't buy, going back to scouting mode...")
@@ -178,21 +174,15 @@
                 # There will only be one coin where all the ratios are negative. When we find it, buy it if we can
                 if bridge_balance > self.manager.get_min_notional(coin.symbol, self.config.BRIDGE.symbol):
                     self.logger.info(f"Will be purchasing {coin} using bridge coin")
-<<<<<<< HEAD
                     result = self.manager.buy_alt(
                         coin, self.config.BRIDGE, self.manager.get_ticker_price(coin + self.config.BRIDGE)
                     )
                     if result is not None:
                         self.db.set_current_coin(coin)
+                        self.failed_buy_order = False
                         return coin
-=======
-                    result = self.manager.buy_alt(coin, self.config.BRIDGE, all_tickers)
-                    if result == None:
+                    else:
                         self.failed_buy_order = True
-                    else:
-                        self.failed_buy_order = False
-                    return coin
->>>>>>> 1b82bca9
         return None
 
     def update_values(self):
