from datetime import datetime
from typing import Dict

from sqlalchemy.orm import Session

from .binance_api_manager import BinanceAPIManager
from .config import Config
from .database import Database, LogScout
from .logger import Logger
from .models import Coin, CoinValue, Pair


class AutoTrader:
    def __init__(self, binance_manager: BinanceAPIManager, database: Database, logger: Logger, config: Config):
        self.manager = binance_manager
        self.db = database
        self.logger = logger
        self.config = config

    def initialize(self):
        self.initialize_trade_thresholds()

    def transaction_through_bridge(self, pair: Pair):
        """
        Jump from the source coin to the destination coin through bridge coin
        """

        can_sell = False
        balance = self.manager.get_currency_balance(pair.from_coin.symbol)
        from_coin_price = self.manager.get_ticker_price(pair.from_coin + self.config.BRIDGE)

        if balance and balance * from_coin_price > self.manager.get_min_notional(
            pair.from_coin.symbol, self.config.BRIDGE.symbol
        ):
            can_sell = True
        else:
            self.logger.info("Skipping sell")

        if can_sell and self.manager.sell_alt(pair.from_coin, self.config.BRIDGE) is None:
            self.logger.info("Couldn't sell, going back to scouting mode...")
            return None

        result = self.manager.buy_alt(pair.to_coin, self.config.BRIDGE)
        if result is not None:
            # TODO: Do I need to change this?
            self.db.set_current_coin(pair.to_coin)
            price = result.price
            if abs(price) < 1e-15:
                price = result.cumulative_filled_quantity / result.cumulative_quote_qty

            self.update_trade_threshold(pair.to_coin, price)
            return result

        self.logger.info("Couldn't buy, going back to scouting mode...")
        return None

    def update_trade_threshold(self, coin: Coin, coin_price: float):
        """
        Update all the coins with the threshold of buying the current held coin
        """

        if coin_price is None:
            self.logger.info("Skipping update... current coin {} not found".format(coin + self.config.BRIDGE))
            return

        session: Session
        with self.db.db_session() as session:
            for pair in session.query(Pair).filter(Pair.to_coin == coin):
                from_coin_price = self.manager.get_ticker_price(pair.from_coin + self.config.BRIDGE)

                if from_coin_price is None:
                    self.logger.info(
                        "Skipping update for coin {} not found".format(pair.from_coin + self.config.BRIDGE)
                    )
                    continue

                pair.ratio = from_coin_price / coin_price

    def initialize_trade_thresholds(self):
        """
        Initialize the buying threshold of all the coins for trading between them
        """
        session: Session
        with self.db.db_session() as session:
            for pair in session.query(Pair).filter(Pair.ratio.is_(None)).all():
                if not pair.from_coin.enabled or not pair.to_coin.enabled:
                    continue
                self.logger.info(f"Initializing {pair.from_coin} vs {pair.to_coin}")

                from_coin_price = self.manager.get_ticker_price(pair.from_coin + self.config.BRIDGE)
                if from_coin_price is None:
                    self.logger.info(
                        "Skipping initializing {}, symbol not found".format(pair.from_coin + self.config.BRIDGE)
                    )
                    continue

                to_coin_price = self.manager.get_ticker_price(pair.to_coin + self.config.BRIDGE)
                if to_coin_price is None:
                    self.logger.info(
                        "Skipping initializing {}, symbol not found".format(pair.to_coin + self.config.BRIDGE)
                    )
                    continue

                pair.ratio = from_coin_price / to_coin_price

    def scout(self):
        """
        Scout for potential jumps from the current coin to another coin
        """
        raise NotImplementedError()

    def _get_ratios(self, coin: Coin, coin_price):
        """
        Given a coin, get the current price ratio for every other enabled coin
        """
        ratio_dict: Dict[Pair, float] = {}

        scout_logs = []
        for pair in self.db.get_pairs_from(coin):
            optional_coin_price = self.manager.get_ticker_price(pair.to_coin + self.config.BRIDGE)

            if optional_coin_price is None:
                self.logger.info(
                    "Skipping scouting... optional coin {} not found".format(pair.to_coin + self.config.BRIDGE)
                )
                continue

            scout_logs.append(LogScout(pair, pair.ratio, coin_price, optional_coin_price))

            # Obtain (current coin)/(optional coin)
            coin_opt_coin_ratio = coin_price / optional_coin_price

            transaction_fee = self.manager.get_fee(pair.from_coin, self.config.BRIDGE, True) + self.manager.get_fee(
                pair.to_coin, self.config.BRIDGE, False
            )

            ratio_dict[pair] = (
                coin_opt_coin_ratio - transaction_fee * self.config.SCOUT_MULTIPLIER * coin_opt_coin_ratio
            ) - pair.ratio
        self.db.batch_log_scout(scout_logs)
        return ratio_dict

<<<<<<< HEAD
    def _jump_to_best_coin(self, coin: Coin, coin_price: float, all_tickers: AllTickers, excluded_coins: None):
=======
    def _jump_to_best_coin(self, coin: Coin, coin_price: float):
>>>>>>> 3e722a30
        """
        Given a coin, search for a coin to jump to
        """
        ratio_dict = self._get_ratios(coin, coin_price)

        # keep only ratios bigger than zero
        ratio_dict = {k: v for k, v in ratio_dict.items() if v > 0}

        can_trade_this_coin = True

        # if we have any viable options, pick the one with the biggest ratio
        if ratio_dict:
            best_pair = max(ratio_dict, key=ratio_dict.get)
<<<<<<< HEAD
=======
            self.logger.info(f"Will be jumping from {coin} to {best_pair.to_coin_id}")
            self.transaction_through_bridge(best_pair)
>>>>>>> 3e722a30

            # Do not allow us to trade with another ALT that is excluded
            for excluded_coin in excluded_coins:
                if excluded_coin.symbol == best_pair.to_coin_id:
                    can_trade_this_coin = False

            if can_trade_this_coin:
                self.logger.info(f"Will be jumping from {coin} to {best_pair.to_coin_id}")
                self.transaction_through_bridge(best_pair, all_tickers)
            else:
                self.logger.info(f"--- Skipping trade for {coin}... new coin {best_pair.to_coin_id} is excluded")

    def bridge_scout(self, excluded_coins: None):
        """
        If we have any bridge coin leftover, buy a coin with it that we won't immediately trade out of
        """
        bridge_balance = self.manager.get_currency_balance(self.config.BRIDGE.symbol)

        for coin in self.db.get_coins():
            current_coin_price = self.manager.get_ticker_price(coin + self.config.BRIDGE)

            can_trade_this_coin = True

            if current_coin_price is None:
                continue

<<<<<<< HEAD
            # Do not allow us to buy an excluded ALT with bridge coin
            for excluded_coin in excluded_coins:
               if excluded_coin.symbol == coin.symbol:
                   can_trade_this_coin = False

            ratio_dict = self._get_ratios(coin, current_coin_price, all_tickers)
            if not any(v > 0 for v in ratio_dict.values()):
                # There will only be one coin where all the ratios are negative. When we find it, buy it if we can
                if bridge_balance > self.manager.get_min_notional(coin.symbol, self.config.BRIDGE.symbol):
                    if can_trade_this_coin:
                        self.logger.info(f"Will be purchasing {coin} using bridge coin")
                        self.manager.buy_alt(coin, self.config.BRIDGE, all_tickers)
                        return coin
                    else:
                        self.logger.info(f"--- Skipping bridge scouting {coin}... optional coin {excluded_coin.symbol} is excluded")
=======
            ratio_dict = self._get_ratios(coin, current_coin_price)
            if not any(v > 0 for v in ratio_dict.values()):
                # There will only be one coin where all the ratios are negative. When we find it, buy it if we can
                if bridge_balance > self.manager.get_min_notional(coin.symbol, self.config.BRIDGE.symbol):
                    self.logger.info(f"Will be purchasing {coin} using bridge coin")
                    self.manager.buy_alt(coin, self.config.BRIDGE)
                    return coin
>>>>>>> 3e722a30
        return None

    def update_values(self):
        """
        Log current value state of all altcoin balances against BTC and USDT in DB.
        """
        now = datetime.now()

        coins = self.db.get_coins(False)
        cv_batch = []
        for coin in coins:
            balance = self.manager.get_currency_balance(coin.symbol)
            if balance == 0:
                continue
            usd_value = self.manager.get_ticker_price(coin + "USDT")
            btc_value = self.manager.get_ticker_price(coin + "BTC")
            cv = CoinValue(coin, balance, usd_value, btc_value, datetime=now)
            cv_batch.append(cv)
        self.db.batch_update_coin_values(cv_batch)<|MERGE_RESOLUTION|>--- conflicted
+++ resolved
@@ -140,11 +140,7 @@
         self.db.batch_log_scout(scout_logs)
         return ratio_dict
 
-<<<<<<< HEAD
-    def _jump_to_best_coin(self, coin: Coin, coin_price: float, all_tickers: AllTickers, excluded_coins: None):
-=======
-    def _jump_to_best_coin(self, coin: Coin, coin_price: float):
->>>>>>> 3e722a30
+    def _jump_to_best_coin(self, coin: Coin, coin_price: float, excluded_coins: None ):
         """
         Given a coin, search for a coin to jump to
         """
@@ -158,11 +154,6 @@
         # if we have any viable options, pick the one with the biggest ratio
         if ratio_dict:
             best_pair = max(ratio_dict, key=ratio_dict.get)
-<<<<<<< HEAD
-=======
-            self.logger.info(f"Will be jumping from {coin} to {best_pair.to_coin_id}")
-            self.transaction_through_bridge(best_pair)
->>>>>>> 3e722a30
 
             # Do not allow us to trade with another ALT that is excluded
             for excluded_coin in excluded_coins:
@@ -171,7 +162,7 @@
 
             if can_trade_this_coin:
                 self.logger.info(f"Will be jumping from {coin} to {best_pair.to_coin_id}")
-                self.transaction_through_bridge(best_pair, all_tickers)
+                self.transaction_through_bridge(best_pair)
             else:
                 self.logger.info(f"--- Skipping trade for {coin}... new coin {best_pair.to_coin_id} is excluded")
 
@@ -189,7 +180,6 @@
             if current_coin_price is None:
                 continue
 
-<<<<<<< HEAD
             # Do not allow us to buy an excluded ALT with bridge coin
             for excluded_coin in excluded_coins:
                if excluded_coin.symbol == coin.symbol:
@@ -201,19 +191,11 @@
                 if bridge_balance > self.manager.get_min_notional(coin.symbol, self.config.BRIDGE.symbol):
                     if can_trade_this_coin:
                         self.logger.info(f"Will be purchasing {coin} using bridge coin")
-                        self.manager.buy_alt(coin, self.config.BRIDGE, all_tickers)
+                        self.manager.buy_alt(coin, self.config.BRIDGE)
                         return coin
                     else:
                         self.logger.info(f"--- Skipping bridge scouting {coin}... optional coin {excluded_coin.symbol} is excluded")
-=======
-            ratio_dict = self._get_ratios(coin, current_coin_price)
-            if not any(v > 0 for v in ratio_dict.values()):
-                # There will only be one coin where all the ratios are negative. When we find it, buy it if we can
-                if bridge_balance > self.manager.get_min_notional(coin.symbol, self.config.BRIDGE.symbol):
-                    self.logger.info(f"Will be purchasing {coin} using bridge coin")
-                    self.manager.buy_alt(coin, self.config.BRIDGE)
-                    return coin
->>>>>>> 3e722a30
+
         return None
 
     def update_values(self):
