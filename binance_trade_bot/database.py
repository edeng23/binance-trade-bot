--- conflicted
+++ resolved
@@ -148,7 +148,6 @@
             session.expunge_all()
             return pairs
 
-<<<<<<< HEAD
     def get_active_coins(self):
         session: Session
         with self.db_session() as session:
@@ -173,7 +172,7 @@
             session.flush()
             self.logger.info(f"--- Deactivating coin: {sold_coin}")
             self.send_update(sold_coin)
-=======
+
     def batch_log_scout(self, logs: List[LogScout]):
         session: Session
         with self.db_session() as session:
@@ -191,7 +190,6 @@
                     for ls in logs
                 ],
             )
->>>>>>> 3e722a30
 
     def log_scout(
         self,
@@ -305,9 +303,6 @@
             os.rename(".current_coin_table", ".current_coin_table.old")
             self.logger.info(".current_coin_table renamed to .current_coin_table.old - " "You can now delete this file")
 
-<<<<<<< HEAD
-# TODO: Can I move this out to a model class?
-=======
     def batch_update_coin_values(self, cv_batch: List[CoinValue]):
         session: Session
         with self.db_session() as session:
@@ -326,8 +321,6 @@
                 ],
             )
 
-
->>>>>>> 3e722a30
 class TradeLog:
     def __init__(self, db: Database, from_coin: Coin, to_coin: Coin, selling: bool):
         self.db = db
