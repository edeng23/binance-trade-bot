# Config consts
import configparser
import os

from .models import Coin

CFG_FL_NAME = "user.cfg"
USER_CFG_SECTION = "binance_user_config"


class Config:  # pylint: disable=too-few-public-methods
    def __init__(self):
        # Init config
        config = configparser.ConfigParser()
        config["DEFAULT"] = {
            "bridge": "USDT",
            "scout_multiplier": "5",
            "scout_sleep_time": "5",
            "hourToKeepScoutHistory": "1",
            "tld": "com",
<<<<<<< HEAD
            "log_file_path": "logs",
=======
            "strategy": "default",
>>>>>>> 9d4db23a
        }

        if not os.path.exists(CFG_FL_NAME):
            print("No configuration file (user.cfg) found! See README. Assuming default config...")
            config[USER_CFG_SECTION] = {}
        else:
            config.read(CFG_FL_NAME)

        self.BRIDGE_SYMBOL = os.environ.get("BRIDGE_SYMBOL") or config.get(USER_CFG_SECTION, "bridge")
        self.BRIDGE = Coin(self.BRIDGE_SYMBOL, False)

        # Prune settings
        self.SCOUT_HISTORY_PRUNE_TIME = float(
            os.environ.get("HOURS_TO_KEEP_SCOUTING_HISTORY") or config.get(USER_CFG_SECTION, "hourToKeepScoutHistory")
        )

        # Get config for scout
        self.SCOUT_MULTIPLIER = float(
            os.environ.get("SCOUT_MULTIPLIER") or config.get(USER_CFG_SECTION, "scout_multiplier")
        )
        self.SCOUT_SLEEP_TIME = int(
            os.environ.get("SCOUT_SLEEP_TIME") or config.get(USER_CFG_SECTION, "scout_sleep_time")
        )

        # Get config for binance
        self.BINANCE_API_KEY = os.environ.get("API_KEY") or config.get(USER_CFG_SECTION, "api_key")
        self.BINANCE_API_SECRET_KEY = os.environ.get("API_SECRET_KEY") or config.get(USER_CFG_SECTION, "api_secret_key")
        self.BINANCE_TLD = os.environ.get("TLD") or config.get(USER_CFG_SECTION, "tld")

        # Get supported coin list from the environment
        supported_coin_list = [
            coin.strip() for coin in os.environ.get("SUPPORTED_COIN_LIST", "").split() if coin.strip()
        ]
        # Get supported coin list from supported_coin_list file
        if not supported_coin_list and os.path.exists("supported_coin_list"):
            with open("supported_coin_list") as rfh:
                for line in rfh:
                    line = line.strip()
                    if not line or line.startswith("#") or line in supported_coin_list:
                        continue
                    supported_coin_list.append(line)
        self.SUPPORTED_COIN_LIST = supported_coin_list

        self.CURRENT_COIN_SYMBOL = os.environ.get("CURRENT_COIN_SYMBOL") or config.get(USER_CFG_SECTION, "current_coin")
<<<<<<< HEAD
        self.LOG_FILE_PATH = os.environ.get("LOG_FILE_PATH") or config.get(USER_CFG_SECTION, "log_file_path")
=======

        self.STRATEGY = os.environ.get("STRATEGY") or config.get(USER_CFG_SECTION, "strategy")
>>>>>>> 9d4db23a
<|MERGE_RESOLUTION|>--- conflicted
+++ resolved
@@ -18,11 +18,8 @@
             "scout_sleep_time": "5",
             "hourToKeepScoutHistory": "1",
             "tld": "com",
-<<<<<<< HEAD
+            "strategy": "default",
             "log_file_path": "logs",
-=======
-            "strategy": "default",
->>>>>>> 9d4db23a
         }
 
         if not os.path.exists(CFG_FL_NAME):
@@ -67,9 +64,7 @@
         self.SUPPORTED_COIN_LIST = supported_coin_list
 
         self.CURRENT_COIN_SYMBOL = os.environ.get("CURRENT_COIN_SYMBOL") or config.get(USER_CFG_SECTION, "current_coin")
-<<<<<<< HEAD
+        
+        self.STRATEGY = os.environ.get("STRATEGY") or config.get(USER_CFG_SECTION, "strategy")
+        
         self.LOG_FILE_PATH = os.environ.get("LOG_FILE_PATH") or config.get(USER_CFG_SECTION, "log_file_path")
-=======
-
-        self.STRATEGY = os.environ.get("STRATEGY") or config.get(USER_CFG_SECTION, "strategy")
->>>>>>> 9d4db23a
