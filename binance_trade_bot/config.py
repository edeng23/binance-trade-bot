--- conflicted
+++ resolved
@@ -19,12 +19,9 @@
             "hourToKeepScoutHistory": "1",
             "tld": "com",
             "strategy": "default",
-<<<<<<< HEAD
             "verbose_scout_logging": False,
-=======
             "sell_timeout": "0",
             "buy_timeout": "0",
->>>>>>> 38f4186b
         }
 
         if not os.path.exists(CFG_FL_NAME):
@@ -72,11 +69,8 @@
 
         self.STRATEGY = os.environ.get("STRATEGY") or config.get(USER_CFG_SECTION, "strategy")
 
-<<<<<<< HEAD
         self.VERBOSE_SCOUT_LOGGING = os.environ.get("VERBOSE_SCOUT_LOGGING") or config.get(
             USER_CFG_SECTION, "verbose_scout_logging"
         )
-=======
         self.SELL_TIMEOUT = os.environ.get("SELL_TIMEOUT") or config.get(USER_CFG_SECTION, "sell_timeout")
-        self.BUY_TIMEOUT = os.environ.get("BUY_TIMEOUT") or config.get(USER_CFG_SECTION, "buy_timeout")
->>>>>>> 38f4186b
+        self.BUY_TIMEOUT = os.environ.get("BUY_TIMEOUT") or config.get(USER_CFG_SECTION, "buy_timeout")