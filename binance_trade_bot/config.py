import configparser
import os

import binance.client

from .models import Coin

CFG_FL_NAME = "user.cfg"
USER_CFG_SECTION = "binance_user_config"


class Config:  # pylint: disable=too-few-public-methods,too-many-instance-attributes
    ORDER_TYPE_MARKET = "market"
    ORDER_TYPE_LIMIT = "limit"

    PRICE_TYPE_ORDERBOOK = "orderbook"
    PRICE_TYPE_TICKER = "ticker"

    RATIO_CALC_DEFAULT = "default"
    RATIO_CALC_SCOUT_MARGIN = "scout_margin"

    def __init__(self):
        # Init config
        config = configparser.ConfigParser()
        config["DEFAULT"] = {
            "bridge": "USDT", 
            "use_margin": "false",
            "scout_multiplier": "5",
<<<<<<< HEAD
            "scout_margin": "0.8",
            "scout_sleep_time": "5",
            "hourToKeepScoutHistory": "1",
=======
            "scout_sleep_time": "1",
            "hourToKeepScoutHistory": "24",
>>>>>>> ad27eafe
            "tld": "com",
            "trade_fee": "auto",
            "strategy": "default",
            "enable_paper_trading": "false",
            "sell_timeout": "0",
            "buy_timeout": "0",
            "sell_order_type": self.ORDER_TYPE_MARKET,
            "buy_order_type": self.ORDER_TYPE_LIMIT,
            "sell_max_price_change": "0.005",
            "buy_max_price_change": "0.005",
            "price_type": self.PRICE_TYPE_ORDERBOOK,
            "accept_losses": "false",
<<<<<<< HEAD
            "max_idle_hours": "24",
            "ratio_adjust_weight":"1000",
            "auto_adjust_bnb_balance": "false",
=======
            "max_idle_hours": "4",
            "ratio_adjust_weight":"1000",
            "auto_adjust_bnb_balance": "true",
>>>>>>> ad27eafe
            "auto_adjust_bnb_balance_rate": "3",
            "allow_coin_merge": "true",
            "rsi_length": "14",
            "rsi_candle_type": "15",
            "target_win": "100",
            "jumps_per_day": "10"
        }

        if not os.path.exists(CFG_FL_NAME):
            print("No configuration file (user.cfg) found! See README. Assuming default config...")
            config[USER_CFG_SECTION] = {}
        else:
            config.read(CFG_FL_NAME)

        self.BRIDGE_SYMBOL = os.environ.get("BRIDGE_SYMBOL") or config.get(USER_CFG_SECTION, "bridge")
        self.BRIDGE = Coin(self.BRIDGE_SYMBOL, False)

        # Prune settings
        self.SCOUT_HISTORY_PRUNE_TIME = float(
            os.environ.get("HOURS_TO_KEEP_SCOUTING_HISTORY") or config.get(USER_CFG_SECTION, "hourToKeepScoutHistory")
        )

        # Get config for scout
        self.SCOUT_MULTIPLIER = float(
            os.environ.get("SCOUT_MULTIPLIER") or config.get(USER_CFG_SECTION, "scout_multiplier")
        )
        self.SCOUT_SLEEP_TIME = int(
            os.environ.get("SCOUT_SLEEP_TIME") or config.get(USER_CFG_SECTION, "scout_sleep_time")
        )

         self.RATIO_ADJUST_WEIGHT = int(
            os.environ.get("RATIO_ADJUST_WEIGHT") or config.get(USER_CFG_SECTION, "ratio_adjust_weight")
        )

        # Get config for binance
        self.BINANCE_API_KEY = os.environ.get("API_KEY") or config.get(USER_CFG_SECTION, "api_key")
        self.BINANCE_API_SECRET_KEY = os.environ.get("API_SECRET_KEY") or config.get(USER_CFG_SECTION, "api_secret_key")
        self.BINANCE_TLD = os.environ.get("TLD") or config.get(USER_CFG_SECTION, "tld")

        # Get supported coin list from the environment
        supported_coin_list = [
            coin.strip() for coin in os.environ.get("SUPPORTED_COIN_LIST", "").split() if coin.strip()
        ]

        self.TRADE_FEE = os.environ.get("TRADE_FEE") or config.get(USER_CFG_SECTION, "trade_fee")

        # Get supported coin list from supported_coin_list file
        if not supported_coin_list and os.path.exists("supported_coin_list"):
            with open("supported_coin_list") as rfh:
                for line in rfh:
                    line = line.strip()
                    if not line or line.startswith("#") or line in supported_coin_list:
                        continue
                    supported_coin_list.append(line)
        self.SUPPORTED_COIN_LIST = supported_coin_list

        self.CURRENT_COIN_SYMBOL = os.environ.get("CURRENT_COIN_SYMBOL") or config.get(USER_CFG_SECTION, "current_coin")

        self.STRATEGY = os.environ.get("STRATEGY") or config.get(USER_CFG_SECTION, "strategy")

        enable_paper_trading_str = os.environ.get("ENABLE_PAPER_TRADING") or config.get(USER_CFG_SECTION, "enable_paper_trading")
        self.ENABLE_PAPER_TRADING = enable_paper_trading_str == "true" or enable_paper_trading_str == "True"

        self.SELL_TIMEOUT = os.environ.get("SELL_TIMEOUT") or config.get(USER_CFG_SECTION, "sell_timeout")
        self.BUY_TIMEOUT = os.environ.get("BUY_TIMEOUT") or config.get(USER_CFG_SECTION, "buy_timeout")

        order_type_map = {
            self.ORDER_TYPE_LIMIT: binance.client.Client.ORDER_TYPE_LIMIT,
            self.ORDER_TYPE_MARKET: binance.client.Client.ORDER_TYPE_MARKET,
        }

        sell_order_type = os.environ.get("SELL_ORDER_TYPE") or config.get(
            USER_CFG_SECTION, "sell_order_type", fallback=self.ORDER_TYPE_MARKET
        )
        if sell_order_type not in order_type_map:
            raise Exception(
                f"{self.ORDER_TYPE_LIMIT} or {self.ORDER_TYPE_MARKET} expected, got {sell_order_type}"
                "for sell_order_type"
            )
        self.SELL_ORDER_TYPE = order_type_map[sell_order_type]

        self.SELL_MAX_PRICE_CHANGE = os.environ.get("SELL_MAX_PRICE_CHANGE") or config.get(USER_CFG_SECTION, "sell_max_price_change")

        buy_order_type = os.environ.get("BUY_ORDER_TYPE") or config.get(
            USER_CFG_SECTION, "buy_order_type", fallback=self.ORDER_TYPE_LIMIT
        )
        if buy_order_type not in order_type_map:
            raise Exception(
                f"{self.ORDER_TYPE_LIMIT} or {self.ORDER_TYPE_MARKET} expected, got {buy_order_type}"
                "for buy_order_type"
            )
        #if buy_order_type == self.ORDER_TYPE_MARKET:
         #   raise Exception(
          #      "Market buys are reported to do extreme losses, they are disabled right now,"
           #     "comment this line only if you know what you're doing"
            #)
        self.BUY_ORDER_TYPE = order_type_map[buy_order_type]

        self.BUY_MAX_PRICE_CHANGE = os.environ.get("BUY_MAX_PRICE_CHANGE") or config.get(USER_CFG_SECTION, "buy_max_price_change")

        price_types = {
            self.PRICE_TYPE_ORDERBOOK,
            self.PRICE_TYPE_TICKER
        }

        price_type = os.environ.get("PRICE_TYPE") or config.get(
            USER_CFG_SECTION, "price_type", fallback=self.PRICE_TYPE_ORDERBOOK
        )
        if price_type not in price_types:
            raise Exception(f"{self.PRICE_TYPE_ORDERBOOK} or {self.PRICE_TYPE_TICKER} expected, got {price_type} for price_type")
        self.PRICE_TYPE = price_type
        
        

        accept_losses_str = os.environ.get("ACCEPT_LOSSES") or config.get(USER_CFG_SECTION, "accept_losses")
        self.ACCEPT_LOSSES = str(accept_losses_str).lower() == 'true'

        self.MAX_IDLE_HOURS = os.environ.get("MAX_IDLE_HOURS") or config.get(USER_CFG_SECTION, "max_idle_hours")

        auto_adjust_bnb_balance_str = os.environ.get("AUTO_ADJUST_BNB_BALANCE") or config.get(USER_CFG_SECTION, "auto_adjust_bnb_balance")
        self.AUTO_ADJUST_BNB_BALANCE = str(auto_adjust_bnb_balance_str).lower() == "true"

        self.AUTO_ADJUST_BNB_BALANCE_RATE = float(
            os.environ.get("AUTO_ADJUST_BNB_BALANCE_RATE") or config.get(USER_CFG_SECTION, "auto_adjust_bnb_balance_rate")
        )

        allow_coin_merge = os.environ.get("ALLOW_COIN_MERGE") or config.get(USER_CFG_SECTION, "allow_coin_merge")
        self.ALLOW_COIN_MERGE = str(allow_coin_merge).lower() == 'true'
<<<<<<< HEAD

        use_margin = os.environ.get("USE_MARGIN") or config.get(USER_CFG_SECTION, "use_margin")
        self.USE_MARGIN = str(use_margin).lower() == 'true'
        self.SCOUT_MARGIN = float(os.environ.get("SCOUT_MARGIN") or config.get(USER_CFG_SECTION, "scout_margin"))
=======
        
        self.RSI_LENGTH = int(
            os.environ.get("RSI_LENGTH") or config.get(USER_CFG_SECTION, "rsi_length")
        )
        
        self.RSI_CANDLE_TYPE = int(
            os.environ.get("RSI_CANDLE_TYPE") or config.get(USER_CFG_SECTION, "rsi_candle_type")
        )

        self.TARGET_WIN = int(
            os.environ.get("TARGET_WIN") or config.get(USER_CFG_SECTION, "target_win")
        )

        self.JUMPS_PER_DAY = float(
            os.environ.get("JUMPS_PER_DAY") or config.get(USER_CFG_SECTION, "jumps_per_day")
        )
>>>>>>> ad27eafe
<|MERGE_RESOLUTION|>--- conflicted
+++ resolved
@@ -26,14 +26,9 @@
             "bridge": "USDT", 
             "use_margin": "false",
             "scout_multiplier": "5",
-<<<<<<< HEAD
             "scout_margin": "0.8",
-            "scout_sleep_time": "5",
-            "hourToKeepScoutHistory": "1",
-=======
             "scout_sleep_time": "1",
             "hourToKeepScoutHistory": "24",
->>>>>>> ad27eafe
             "tld": "com",
             "trade_fee": "auto",
             "strategy": "default",
@@ -46,15 +41,9 @@
             "buy_max_price_change": "0.005",
             "price_type": self.PRICE_TYPE_ORDERBOOK,
             "accept_losses": "false",
-<<<<<<< HEAD
             "max_idle_hours": "24",
             "ratio_adjust_weight":"1000",
-            "auto_adjust_bnb_balance": "false",
-=======
-            "max_idle_hours": "4",
-            "ratio_adjust_weight":"1000",
             "auto_adjust_bnb_balance": "true",
->>>>>>> ad27eafe
             "auto_adjust_bnb_balance_rate": "3",
             "allow_coin_merge": "true",
             "rsi_length": "14",
@@ -183,12 +172,10 @@
 
         allow_coin_merge = os.environ.get("ALLOW_COIN_MERGE") or config.get(USER_CFG_SECTION, "allow_coin_merge")
         self.ALLOW_COIN_MERGE = str(allow_coin_merge).lower() == 'true'
-<<<<<<< HEAD
 
         use_margin = os.environ.get("USE_MARGIN") or config.get(USER_CFG_SECTION, "use_margin")
         self.USE_MARGIN = str(use_margin).lower() == 'true'
         self.SCOUT_MARGIN = float(os.environ.get("SCOUT_MARGIN") or config.get(USER_CFG_SECTION, "scout_margin"))
-=======
         
         self.RSI_LENGTH = int(
             os.environ.get("RSI_LENGTH") or config.get(USER_CFG_SECTION, "rsi_length")
@@ -204,5 +191,4 @@
 
         self.JUMPS_PER_DAY = float(
             os.environ.get("JUMPS_PER_DAY") or config.get(USER_CFG_SECTION, "jumps_per_day")
-        )
->>>>>>> ad27eafe
+        )