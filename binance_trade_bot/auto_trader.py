--- conflicted
+++ resolved
@@ -49,11 +49,7 @@
         session: Session
         with self.db.db_session() as session:
             for pair in session.query(Pair).filter(Pair.to_coin == coin):
-<<<<<<< HEAD
-                from_coin_price = get_market_ticker_price_from_list(all_tickers, pair.from_coin + self.config.BRIDGE)
-=======
                 from_coin_price = all_tickers.get_price(pair.from_coin + self.config.BRIDGE)
->>>>>>> 5d7963d9
 
                 if from_coin_price is None:
                     self.logger.info(
@@ -98,22 +94,14 @@
         """
         raise NotImplementedError()
 
-<<<<<<< HEAD
-    def _get_ratios(self, coin: Coin, coin_price, all_tickers):
-=======
     def _get_ratios(self, coin: Coin, coin_price: float, all_tickers: AllTickers):
->>>>>>> 5d7963d9
         """
         Given a coin, get the current price ratio for every other enabled coin
         """
         ratio_dict: Dict[Pair, float] = {}
 
         for pair in self.db.get_pairs_from(coin):
-<<<<<<< HEAD
-            optional_coin_price = get_market_ticker_price_from_list(all_tickers, pair.to_coin + self.config.BRIDGE)
-=======
             optional_coin_price = all_tickers.get_price(pair.to_coin + self.config.BRIDGE)
->>>>>>> 5d7963d9
 
             if optional_coin_price is None:
                 self.logger.info(
@@ -146,11 +134,7 @@
             )
         return ratio_dict
 
-<<<<<<< HEAD
-    def _jump_to_best_coin(self, coin: Coin, coin_price: float, all_tickers):
-=======
     def _jump_to_best_coin(self, coin: Coin, coin_price: float, all_tickers: AllTickers):
->>>>>>> 5d7963d9
         """
         Given a coin, search for a coin to jump to
         """
@@ -173,11 +157,7 @@
         all_tickers = self.manager.get_all_market_tickers()
 
         for coin in self.db.get_coins():
-<<<<<<< HEAD
-            current_coin_price = get_market_ticker_price_from_list(all_tickers, coin + self.config.BRIDGE)
-=======
             current_coin_price = all_tickers.get_price(coin + self.config.BRIDGE)
->>>>>>> 5d7963d9
 
             if current_coin_price is None:
                 continue
@@ -188,12 +168,8 @@
                 if bridge_balance > self.manager.get_min_notional(coin.symbol, self.config.BRIDGE.symbol):
                     self.logger.info(f"Will be purchasing {coin} using bridge coin")
                     self.manager.buy_alt(coin, self.config.BRIDGE, all_tickers)
-<<<<<<< HEAD
-                return
-=======
                     return coin
         return None
->>>>>>> 5d7963d9
 
     def update_values(self):
         """
