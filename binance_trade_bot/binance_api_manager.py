import math
import time
import traceback
from typing import Dict, Optional

from binance.client import Client
from binance.exceptions import BinanceAPIException
from cachetools import TTLCache, cached

from .binance_stream_manager import BinanceCache, BinanceOrder, BinanceStreamManager, OrderGuard
from .config import Config
from .database import Database
from .logger import Logger
from .models import Coin


class BinanceAPIManager:
    def __init__(self, config: Config, db: Database, logger: Logger):
        # initializing the client class calls `ping` API endpoint, verifying the connection
        self.binance_client = Client(
            config.BINANCE_API_KEY,
            config.BINANCE_API_SECRET_KEY,
            tld=config.BINANCE_TLD,
        )
        self.db = db
        self.logger = logger
        self.config = config

        self.cache = BinanceCache()
        self.stream_manager: Optional[BinanceStreamManager] = None
        self.setup_websockets()

    def setup_websockets(self):
        self.stream_manager = BinanceStreamManager(
            self.cache,
            self.config,
            self.binance_client,
            self.logger,
        )

    @cached(cache=TTLCache(maxsize=1, ttl=43200))
    def get_trade_fees(self) -> Dict[str, float]:
        return {ticker["symbol"]: ticker["taker"] for ticker in self.binance_client.get_trade_fee()["tradeFee"]}

    @cached(cache=TTLCache(maxsize=1, ttl=60))
    def get_using_bnb_for_fees(self):
        return self.binance_client.get_bnb_burn_spot_margin()["spotBNBBurn"]

    def get_fee(self, origin_coin: Coin, target_coin: Coin, selling: bool):
        base_fee = self.get_trade_fees()[origin_coin + target_coin]
        if not self.get_using_bnb_for_fees():
            return base_fee

        # The discount is only applied if we have enough BNB to cover the fee
        amount_trading = (
            self._sell_quantity(origin_coin.symbol, target_coin.symbol)
            if selling
            else self._buy_quantity(origin_coin.symbol, target_coin.symbol)
        )

        fee_amount = amount_trading * base_fee * 0.75
        if origin_coin.symbol == "BNB":
            fee_amount_bnb = fee_amount
        else:
            origin_price = self.get_ticker_price(origin_coin + Coin("BNB"))
            if origin_price is None:
                return base_fee
            fee_amount_bnb = fee_amount * origin_price

        bnb_balance = self.get_currency_balance("BNB")

        if bnb_balance >= fee_amount_bnb:
            return base_fee * 0.75
        return base_fee

    def get_account(self):
<<<<<<< HEAD
        """
        Get account information
        """
        return self.binance_client.get_account()

    def get_all_market_tickers(self) -> AllTickers:
=======
>>>>>>> 74b4fe34
        """
        Get account information
        """
        return self.binance_client.get_account()

    def get_ticker_price(self, ticker_symbol: str):
        """
        Get ticker price of a specific coin
        """
        price = self.cache.ticker_values.get(ticker_symbol, None)
        if price is None and ticker_symbol not in self.cache.non_existent_tickers:
            self.cache.ticker_values = {
                ticker["symbol"]: float(ticker["price"]) for ticker in self.binance_client.get_symbol_ticker()
            }
            self.logger.debug(f"Fetched all ticker prices: {self.cache.ticker_values}")
            price = self.cache.ticker_values.get(ticker_symbol, None)
            if price is None:
                self.logger.info(f"Ticker does not exist: {ticker_symbol} - will not be fetched from now on")
                self.cache.non_existent_tickers.add(ticker_symbol)

        return price

    def get_currency_balance(self, currency_symbol: str, force=False) -> float:
        """
        Get balance of a specific coin
        """
        with self.cache.open_balances() as cache_balances:
            balance = cache_balances.get(currency_symbol, None)
            if force or balance is None:
                cache_balances.clear()
                cache_balances.update(
                    {
                        currency_balance["asset"]: float(currency_balance["free"])
                        for currency_balance in self.binance_client.get_account()["balances"]
                    }
                )
                self.logger.debug(f"Fetched all balances: {cache_balances}")
                if currency_symbol not in cache_balances:
                    cache_balances[currency_symbol] = 0.0
                    return 0.0
                return cache_balances.get(currency_symbol, 0.0)

            return balance

    def retry(self, func, *args, **kwargs):
        time.sleep(1)
        attempts = 0
        while attempts < 20:
            try:
                return func(*args, **kwargs)
            except Exception:  # pylint: disable=broad-except
                self.logger.warning(f"Failed to Buy/Sell. Trying Again (attempt {attempts}/20)")
                if attempts == 0:
                    self.logger.warning(traceback.format_exc())
                attempts += 1
        return None

    def get_symbol_filter(self, origin_symbol: str, target_symbol: str, filter_type: str):
        return next(
            _filter
            for _filter in self.binance_client.get_symbol_info(origin_symbol + target_symbol)["filters"]
            if _filter["filterType"] == filter_type
        )

    @cached(cache=TTLCache(maxsize=2000, ttl=43200))
    def get_alt_tick(self, origin_symbol: str, target_symbol: str):
        step_size = self.get_symbol_filter(origin_symbol, target_symbol, "LOT_SIZE")["stepSize"]
        if step_size.find("1") == 0:
            return 1 - step_size.find(".")
        return step_size.find("1") - 1

    @cached(cache=TTLCache(maxsize=2000, ttl=43200))
    def get_min_notional(self, origin_symbol: str, target_symbol: str):
        return float(self.get_symbol_filter(origin_symbol, target_symbol, "MIN_NOTIONAL")["minNotional"])

    def _wait_for_order(
        self, order_id, origin_symbol: str, target_symbol: str
    ) -> Optional[BinanceOrder]:  # pylint: disable=unsubscriptable-object
        while True:
            order_status: BinanceOrder = self.cache.orders.get(order_id, None)
            if order_status is not None:
                break
            self.logger.debug(f"Waiting for order {order_id} to be created")
            time.sleep(1)

        self.logger.debug(f"Order created: {order_status}")

        while order_status.status != "FILLED":
            try:
                order_status = self.cache.orders.get(order_id, None)

                self.logger.debug(f"Waiting for order {order_id} to be filled")

                if self._should_cancel_order(order_status):
                    cancel_order = None
                    while cancel_order is None:
                        cancel_order = self.binance_client.cancel_order(
                            symbol=origin_symbol + target_symbol, orderId=order_id
                        )
                    self.logger.info("Order timeout, canceled...")

                    # sell partially
                    if order_status.status == "PARTIALLY_FILLED" and order_status.side == "BUY":
                        self.logger.info("Sell partially filled amount")

                        order_quantity = self._sell_quantity(origin_symbol, target_symbol)
                        partially_order = None
                        while partially_order is None:
                            partially_order = self.binance_client.order_market_sell(
                                symbol=origin_symbol + target_symbol, quantity=order_quantity
                            )

                    self.logger.info("Going back to scouting mode...")
                    return None

                if order_status.status == "CANCELED":
                    self.logger.info("Order is canceled, going back to scouting mode...")
                    return None

                time.sleep(1)
            except BinanceAPIException as e:
                self.logger.info(e)
                time.sleep(1)
            except Exception as e:  # pylint: disable=broad-except
                self.logger.info(f"Unexpected Error: {e}")
                time.sleep(1)

        self.logger.debug(f"Order filled: {order_status}")
        return order_status

    def wait_for_order(
        self, order_id, origin_symbol: str, target_symbol: str, order_guard: OrderGuard
    ) -> Optional[BinanceOrder]:  # pylint: disable=unsubscriptable-object
        with order_guard:
            return self._wait_for_order(order_id, origin_symbol, target_symbol)

    def _should_cancel_order(self, order_status):
        minutes = (time.time() - order_status.time / 1000) / 60
        timeout = 0

        if order_status.side == "SELL":
            timeout = float(self.config.SELL_TIMEOUT)
        else:
            timeout = float(self.config.BUY_TIMEOUT)

        if timeout and minutes > timeout and order_status.status == "NEW":
            return True

        if timeout and minutes > timeout and order_status.status == "PARTIALLY_FILLED":
            if order_status.side == "SELL":
                return True

            if order_status.side == "BUY":
                current_price = self.get_ticker_price(order_status.symbol)
                if float(current_price) * (1 - 0.001) > float(order_status.price):
                    return True

        return False

    def buy_alt(self, origin_coin: Coin, target_coin: Coin) -> BinanceOrder:
        return self.retry(self._buy_alt, origin_coin, target_coin)

    def _buy_quantity(
        self, origin_symbol: str, target_symbol: str, target_balance: float = None, from_coin_price: float = None
    ):
        target_balance = target_balance or self.get_currency_balance(target_symbol)
        from_coin_price = from_coin_price or self.get_ticker_price(origin_symbol + target_symbol)

        origin_tick = self.get_alt_tick(origin_symbol, target_symbol)
        return math.floor(target_balance * 10 ** origin_tick / from_coin_price) / float(10 ** origin_tick)

    def _buy_alt(self, origin_coin: Coin, target_coin: Coin):
        """
        Buy altcoin
        """
        trade_log = self.db.start_trade_log(origin_coin, target_coin, False)
        origin_symbol = origin_coin.symbol
        target_symbol = target_coin.symbol

        with self.cache.open_balances() as balances:
            balances.clear()

        origin_balance = self.get_currency_balance(origin_symbol)
        target_balance = self.get_currency_balance(target_symbol)
        from_coin_price = self.get_ticker_price(origin_symbol + target_symbol)

        order_quantity = self._buy_quantity(origin_symbol, target_symbol, target_balance, from_coin_price)
        self.logger.info(f"BUY QTY {order_quantity} of <{origin_symbol}>")

        # Try to buy until successful
        order = None
        order_guard = self.stream_manager.acquire_order_guard()
        while order is None:
            try:
                order = self.binance_client.order_limit_buy(
                    symbol=origin_symbol + target_symbol,
                    quantity=order_quantity,
                    price=from_coin_price,
                )
                self.logger.info(order)
            except BinanceAPIException as e:
                self.logger.info(e)
                time.sleep(1)
            except Exception as e:  # pylint: disable=broad-except
                self.logger.warning(f"Unexpected Error: {e}")

        trade_log.set_ordered(origin_balance, target_balance, order_quantity)

        order_guard.set_order(origin_symbol, target_symbol, int(order["orderId"]))
        order = self.wait_for_order(order["orderId"], origin_symbol, target_symbol, order_guard)

        if order is None:
            return None

        self.logger.info(f"Bought {origin_symbol}")

        trade_log.set_complete(order.cumulative_quote_qty)

        return order

    def sell_alt(self, origin_coin: Coin, target_coin: Coin) -> BinanceOrder:
        return self.retry(self._sell_alt, origin_coin, target_coin)

    def _sell_quantity(self, origin_symbol: str, target_symbol: str, origin_balance: float = None):
        origin_balance = origin_balance or self.get_currency_balance(origin_symbol)

        origin_tick = self.get_alt_tick(origin_symbol, target_symbol)
        return math.floor(origin_balance * 10 ** origin_tick) / float(10 ** origin_tick)

    def _sell_alt(self, origin_coin: Coin, target_coin: Coin):
        """
        Sell altcoin
        """
        trade_log = self.db.start_trade_log(origin_coin, target_coin, True)
        origin_symbol = origin_coin.symbol
        target_symbol = target_coin.symbol

        with self.cache.open_balances() as balances:
            balances.clear()

        origin_balance = self.get_currency_balance(origin_symbol)
        target_balance = self.get_currency_balance(target_symbol)
        from_coin_price = self.get_ticker_price(origin_symbol + target_symbol)

        order_quantity = self._sell_quantity(origin_symbol, target_symbol, origin_balance)
        self.logger.info(f"Selling {order_quantity} of {origin_symbol}")

        self.logger.info(f"Balance is {origin_balance}")
        order = None
        order_guard = self.stream_manager.acquire_order_guard()
        while order is None:
            # Should sell at calculated price to avoid lost coin
            order = self.binance_client.order_limit_sell(
                symbol=origin_symbol + target_symbol, quantity=order_quantity, price=from_coin_price
            )

        self.logger.info("order")
        self.logger.info(order)

        trade_log.set_ordered(origin_balance, target_balance, order_quantity)

        order_guard.set_order(origin_symbol, target_symbol, int(order["orderId"]))
        order = self.wait_for_order(order["orderId"], origin_symbol, target_symbol, order_guard)

        if order is None:
            return None

        new_balance = self.get_currency_balance(origin_symbol)
        while new_balance >= origin_balance:
            new_balance = self.get_currency_balance(origin_symbol, True)

        self.logger.info(f"Sold {origin_symbol}")

        trade_log.set_complete(order.cumulative_quote_qty)

        return order<|MERGE_RESOLUTION|>--- conflicted
+++ resolved
@@ -74,15 +74,6 @@
         return base_fee
 
     def get_account(self):
-<<<<<<< HEAD
-        """
-        Get account information
-        """
-        return self.binance_client.get_account()
-
-    def get_all_market_tickers(self) -> AllTickers:
-=======
->>>>>>> 74b4fe34
         """
         Get account information
         """
