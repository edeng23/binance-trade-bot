import math
import time

from binance.client import Client
from binance.exceptions import BinanceAPIException

from database import TradeLog
from logger import Logger
from models import Coin


class BinanceAPIManager:
    def __init__(self, APIKey: str, APISecret: str, Tld: str, logger: Logger):
        self.BinanceClient = Client(APIKey, APISecret, None, Tld)
        self.logger = logger

    def get_all_market_tickers(self):
        """
        Get ticker price of all coins
        """
        return self.BinanceClient.get_all_tickers()

    def get_market_ticker_price(self, ticker_symbol: str):
        """
        Get ticker price of a specific coin
        """
        for ticker in self.BinanceClient.get_symbol_ticker():
            if ticker[u"symbol"] == ticker_symbol:
                return float(ticker[u"price"])
        return None

    def get_currency_balance(self, currency_symbol: str):
        """
        Get balance of a specific coin
        """
        for currency_balance in self.BinanceClient.get_account()[u"balances"]:
            if currency_balance[u"asset"] == currency_symbol:
                return float(currency_balance[u"free"])
        return None

    def retry(self, func, *args, **kwargs):
        time.sleep(1)
        attempts = 0
        while attempts < 20:
            try:
                return func(*args, **kwargs)
            except Exception as e:
                self.logger.info("Failed to Buy/Sell. Trying Again.")
                if attempts == 0:
                    self.logger.info(e)
                attempts += 1
        return None

    def get_symbol_filter(self, alt_symbol: str, crypto_symbol: str, filter_type: str):
        return next(_filter for _filter in self.BinanceClient.get_symbol_info(alt_symbol + crypto_symbol)['filters']
                    if _filter['filterType'] == filter_type)

    def get_alt_tick(self, alt_symbol: str, crypto_symbol: str):
        step_size = self.get_symbol_filter(alt_symbol, crypto_symbol, 'LOT_SIZE')['stepSize']
        if step_size.find('1') == 0:
            return 1 - step_size.find('.')
        else:
            return step_size.find('1') - 1

    def get_min_notional(self, alt_symbol: str, crypto_symbol: str):
        return float(self.get_symbol_filter(alt_symbol, crypto_symbol, 'MIN_NOTIONAL')['minNotional'])

    def sell_quantity(self, alt_symbol: str, crypto_symbol: str, alt_balance: float):
        alt_tick = self.get_alt_tick(alt_symbol, crypto_symbol)
        return math.floor(alt_balance * 10 ** alt_tick) / float(10 ** alt_tick)

    def buy_quantity(self, alt_symbol, crypto_symbol, crypto_balance, ticker_price):
        alt_tick = self.get_alt_tick(alt_symbol, crypto_symbol)
        return math.floor(crypto_balance * 10 ** alt_tick / ticker_price) / float(10 ** alt_tick)

    def wait_for_order(self, alt_symbol, crypto_symbol, order_id):
        while True:
            try:
                time.sleep(3)
                stat = self.BinanceClient.get_order(symbol=alt_symbol + crypto_symbol, orderId=order_id)
                break
            except BinanceAPIException as e:
                self.logger.info(e)
                time.sleep(10)
            except Exception as e:
                self.logger.info("Unexpected Error: {0}".format(e))

        self.logger.info(stat)

        while stat[u'status'] != 'FILLED':
            try:
                stat = self.BinanceClient.get_order(
                    symbol=alt_symbol + crypto_symbol, orderId=order_id)
                time.sleep(1)
            except BinanceAPIException as e:
                self.logger.info(e)
                time.sleep(2)
            except Exception as e:
                self.logger.info("Unexpected Error: {0}".format(e))

        return stat

    def buy_alt(self, alt: Coin, crypto: Coin):
        return self.retry(self._buy_alt, alt, crypto)

    def _buy_alt(self, alt: Coin, crypto: Coin):
        """
        Buy altcoin
        """
        trade_log = TradeLog(alt, crypto, False)
        alt_symbol = alt.symbol
        crypto_symbol = crypto.symbol

        alt_balance = self.get_currency_balance(alt_symbol)
        crypto_balance = self.get_currency_balance(crypto_symbol)

        order_quantity = self.buy_quantity(alt_symbol, crypto_symbol, crypto_balance,
                                           self.get_market_ticker_price(alt_symbol + crypto_symbol))
        self.logger.info("BUY QTY {0}".format(order_quantity))

        # Try to buy until successful
        order = None
        while order is None:
            try:
                order = self.BinanceClient.order_limit_buy(
                    symbol=alt_symbol + crypto_symbol,
                    quantity=order_quantity,
                    price=self.get_market_ticker_price(alt_symbol + crypto_symbol),
                )
                self.logger.info(order)
            except BinanceAPIException as e:
                self.logger.info(e)
                time.sleep(1)
            except Exception as e:
                self.logger.info("Unexpected Error: {0}".format(e))

        trade_log.set_ordered(alt_balance, crypto_balance, order_quantity)

        stat = self.wait_for_order(alt_symbol, crypto_symbol, order[u'orderId'])

        self.logger.info("Bought {0}".format(alt_symbol))

<<<<<<< HEAD
        trade_log.set_complete(stat["cummulativeQuoteQty"])
=======
        trade_log.set_complete(stat['cummulativeQuoteQty'])
>>>>>>> c2610002

        return order

    def sell_alt(self, alt: Coin, crypto: Coin):
        return self.retry(self._sell_alt, alt, crypto)

    def _sell_alt(self, alt: Coin, crypto: Coin):
        """
        Sell altcoin
        """
        trade_log = TradeLog(alt, crypto, True)
        alt_symbol = alt.symbol
        crypto_symbol = crypto.symbol

        alt_balance = self.get_currency_balance(alt_symbol)
        crypto_balance = self.get_currency_balance(crypto_symbol)

        order_quantity = self.sell_quantity(alt_symbol, crypto_symbol, alt_balance)
        self.logger.info("Selling {0} of {1}".format(order_quantity, alt_symbol))

        self.logger.info("Balance is {0}".format(alt_balance))
        order = None
        while order is None:
            order = self.BinanceClient.order_market_sell(
                symbol=alt_symbol + crypto_symbol, quantity=(order_quantity)
            )

        self.logger.info("order")
        self.logger.info(order)

        trade_log.set_ordered(alt_balance, crypto_balance, order_quantity)

        # Binance server can take some time to save the order
        self.logger.info("Waiting for Binance")
        time.sleep(5)

        stat = self.wait_for_order(alt_symbol, crypto_symbol, order[u'orderId'])

        new_balance = self.get_currency_balance(alt_symbol)
        while new_balance >= alt_balance:
            new_balance = self.get_currency_balance(alt_symbol)

        self.logger.info("Sold {0}".format(alt_symbol))

        trade_log.set_complete(stat["cummulativeQuoteQty"])

        return order<|MERGE_RESOLUTION|>--- conflicted
+++ resolved
@@ -140,11 +140,7 @@
 
         self.logger.info("Bought {0}".format(alt_symbol))
 
-<<<<<<< HEAD
         trade_log.set_complete(stat["cummulativeQuoteQty"])
-=======
-        trade_log.set_complete(stat['cummulativeQuoteQty'])
->>>>>>> c2610002
 
         return order
 
