import math
import time
import traceback
from typing import Dict, Optional

from binance.client import Client
from binance.exceptions import BinanceAPIException
from cachetools import TTLCache, cached

from .binance_stream_manager import BinanceCache, BinanceOrder, BinanceStreamManager, OrderGuard
from .config import Config
from .database import Database
from .logger import Logger
from .models import Coin


class BinanceAPIManager:
    def __init__(self, config: Config, db: Database, logger: Logger):
        # initializing the client class calls `ping` API endpoint, verifying the connection
        self.binance_client = Client(
            config.BINANCE_API_KEY,
            config.BINANCE_API_SECRET_KEY,
            tld=config.BINANCE_TLD,
        )
        self.db = db
        self.logger = logger
        self.config = config

        self.cache = BinanceCache()
        self.stream_manager: Optional[BinanceStreamManager] = None
        self.setup_websockets()

    def setup_websockets(self):
        self.stream_manager = BinanceStreamManager(
            self.cache,
            self.config,
            self.binance_client,
            self.logger,
        )

    @cached(cache=TTLCache(maxsize=1, ttl=43200))
    def get_trade_fees(self) -> Dict[str, float]:
        return {ticker["symbol"]: ticker["taker"] for ticker in self.binance_client.get_trade_fee()["tradeFee"]}

    @cached(cache=TTLCache(maxsize=1, ttl=60))
    def get_using_bnb_for_fees(self):
        return self.binance_client.get_bnb_burn_spot_margin()["spotBNBBurn"]

    def get_fee(self, origin_coin: Coin, target_coin: Coin, selling: bool):
        base_fee = self.get_trade_fees()[origin_coin + target_coin]
        if not self.get_using_bnb_for_fees():
            return base_fee

        # The discount is only applied if we have enough BNB to cover the fee
        amount_trading = (
            self._sell_quantity(origin_coin.symbol, target_coin.symbol)
            if selling
            else self._buy_quantity(origin_coin.symbol, target_coin.symbol)
        )

        fee_amount = amount_trading * base_fee * 0.75
        if origin_coin.symbol == "BNB":
            fee_amount_bnb = fee_amount
        else:
            origin_price = self.get_ticker_price(origin_coin + Coin("BNB"))
            if origin_price is None:
                return base_fee
            fee_amount_bnb = fee_amount * origin_price

        bnb_balance = self.get_currency_balance("BNB")

        if bnb_balance >= fee_amount_bnb:
            return base_fee * 0.75
        return base_fee

    def get_account(self):
        """
        Get account information
        """
<<<<<<< HEAD
        time.sleep(2)
        return AllTickers(self.binance_client.get_all_tickers())
=======
        return self.binance_client.get_account()
>>>>>>> c96b5533

    def get_ticker_price(self, ticker_symbol: str):
        """
        Get ticker price of a specific coin
        """
        price = self.cache.ticker_values.get(ticker_symbol, None)
        if price is None and ticker_symbol not in self.cache.non_existent_tickers:
            self.cache.ticker_values = {
                ticker["symbol"]: float(ticker["price"]) for ticker in self.binance_client.get_symbol_ticker()
            }
            self.logger.debug(f"Fetched all ticker prices: {self.cache.ticker_values}")
            price = self.cache.ticker_values.get(ticker_symbol, None)
            if price is None:
                self.logger.info(f"Ticker does not exist: {ticker_symbol} - will not be fetched from now on")
                self.cache.non_existent_tickers.add(ticker_symbol)

        return price

    def get_currency_balance(self, currency_symbol: str, force=False) -> float:
        """
        Get balance of a specific coin
        """
        with self.cache.open_balances() as cache_balances:
            balance = cache_balances.get(currency_symbol, None)
            if force or balance is None:
                cache_balances.clear()
                cache_balances.update(
                    {
                        currency_balance["asset"]: float(currency_balance["free"])
                        for currency_balance in self.binance_client.get_account()["balances"]
                    }
                )
                self.logger.debug(f"Fetched all balances: {cache_balances}")
                if currency_symbol not in cache_balances:
                    cache_balances[currency_symbol] = 0.0
                    return 0.0
                return cache_balances.get(currency_symbol, 0.0)

            return balance

    def retry(self, func, *args, **kwargs):
        time.sleep(1)
        attempts = 0
        while attempts < 20:
            try:
                return func(*args, **kwargs)
            except Exception:  # pylint: disable=broad-except
                self.logger.warning(f"Failed to Buy/Sell. Trying Again (attempt {attempts}/20)")
                if attempts == 0:
                    self.logger.warning(traceback.format_exc())
                attempts += 1
        return None

    def get_symbol_filter(self, origin_symbol: str, target_symbol: str, filter_type: str):
        return next(
            _filter
            for _filter in self.binance_client.get_symbol_info(origin_symbol + target_symbol)["filters"]
            if _filter["filterType"] == filter_type
        )

    @cached(cache=TTLCache(maxsize=2000, ttl=43200))
    def get_alt_tick(self, origin_symbol: str, target_symbol: str):
        step_size = self.get_symbol_filter(origin_symbol, target_symbol, "LOT_SIZE")["stepSize"]
        if step_size.find("1") == 0:
            return 1 - step_size.find(".")
        return step_size.find("1") - 1

    @cached(cache=TTLCache(maxsize=2000, ttl=43200))
    def get_min_notional(self, origin_symbol: str, target_symbol: str):
        return float(self.get_symbol_filter(origin_symbol, target_symbol, "MIN_NOTIONAL")["minNotional"])

    def _wait_for_order(
        self, order_id, origin_symbol: str, target_symbol: str
    ) -> Optional[BinanceOrder]:  # pylint: disable=unsubscriptable-object
        while True:
            order_status: BinanceOrder = self.cache.orders.get(order_id, None)
            if order_status is not None:
                break
            self.logger.debug(f"Waiting for order {order_id} to be created")
            time.sleep(1)

        self.logger.debug(f"Order created: {order_status}")

        while order_status.status != "FILLED":
            try:
                order_status = self.cache.orders.get(order_id, None)

                self.logger.debug(f"Waiting for order {order_id} to be filled")

                if self._should_cancel_order(order_status):
                    cancel_order = None
                    while cancel_order is None:
                        cancel_order = self.binance_client.cancel_order(
                            symbol=origin_symbol + target_symbol, orderId=order_id
                        )
                    self.logger.info("Order timeout, canceled...")

                    # sell partially
                    if order_status.status == "PARTIALLY_FILLED" and order_status.side == "BUY":
                        self.logger.info("Sell partially filled amount")

                        order_quantity = self._sell_quantity(origin_symbol, target_symbol)
                        partially_order = None
                        while partially_order is None:
                            partially_order = self.binance_client.order_market_sell(
                                symbol=origin_symbol + target_symbol, quantity=order_quantity
                            )

                    self.logger.info("Going back to scouting mode...")
                    return None

                if order_status.status == "CANCELED":
                    self.logger.info("Order is canceled, going back to scouting mode...")
                    return None

                time.sleep(1)
            except BinanceAPIException as e:
                self.logger.info(e)
                time.sleep(1)
            except Exception as e:  # pylint: disable=broad-except
                self.logger.info(f"Unexpected Error: {e}")
                time.sleep(1)

        self.logger.debug(f"Order filled: {order_status}")
        return order_status

    def wait_for_order(
        self, order_id, origin_symbol: str, target_symbol: str, order_guard: OrderGuard
    ) -> Optional[BinanceOrder]:  # pylint: disable=unsubscriptable-object
        with order_guard:
            return self._wait_for_order(order_id, origin_symbol, target_symbol)

    def _should_cancel_order(self, order_status):
        minutes = (time.time() - order_status.time / 1000) / 60
        timeout = 0

        if order_status.side == "SELL":
            timeout = float(self.config.SELL_TIMEOUT)
        else:
            timeout = float(self.config.BUY_TIMEOUT)

        if timeout and minutes > timeout and order_status.status == "NEW":
            return True

        if timeout and minutes > timeout and order_status.status == "PARTIALLY_FILLED":
            if order_status.side == "SELL":
                return True

            if order_status.side == "BUY":
                current_price = self.get_ticker_price(order_status.symbol)
                if float(current_price) * (1 - 0.001) > float(order_status.price):
                    return True

        return False

    def buy_alt(self, origin_coin: Coin, target_coin: Coin) -> BinanceOrder:
        return self.retry(self._buy_alt, origin_coin, target_coin)

    def _buy_quantity(
        self, origin_symbol: str, target_symbol: str, target_balance: float = None, from_coin_price: float = None
    ):
        target_balance = target_balance or self.get_currency_balance(target_symbol)
        from_coin_price = from_coin_price or self.get_ticker_price(origin_symbol + target_symbol)

        origin_tick = self.get_alt_tick(origin_symbol, target_symbol)
        return math.floor(target_balance * 10 ** origin_tick / from_coin_price) / float(10 ** origin_tick)

    @staticmethod
    def float_as_decimal_str(num: float):
        return f"{num:0.08f}".rstrip("0").rstrip(".")  # remove trailing zeroes too

    def _make_order(
        self,
        side: str,
        symbol: str,
        quantity: float,
        price: float,
        quote_quantity: float,
    ):
        params = {
            "symbol": symbol,
            "side": side,
            "quantity": self.float_as_decimal_str(quantity),
            "type": self.config.BUY_ORDER_TYPE if side == Client.SIDE_BUY else self.config.SELL_ORDER_TYPE,
        }
        if params["type"] == Client.ORDER_TYPE_LIMIT:
            params["timeInForce"] = self.binance_client.TIME_IN_FORCE_GTC
            params["price"] = self.float_as_decimal_str(price)
        elif side == Client.SIDE_BUY:
            del params["quantity"]
            params["quoteOrderQty"] = self.float_as_decimal_str(quote_quantity)
        return self.binance_client.create_order(**params)

    def _buy_alt(self, origin_coin: Coin, target_coin: Coin):
        """
        Buy altcoin
        """
        trade_log = self.db.start_trade_log(origin_coin, target_coin, False)
        origin_symbol = origin_coin.symbol
        target_symbol = target_coin.symbol

        with self.cache.open_balances() as balances:
            balances.clear()

        origin_balance = self.get_currency_balance(origin_symbol)
        target_balance = self.get_currency_balance(target_symbol)
        from_coin_price = self.get_ticker_price(origin_symbol + target_symbol)

        order_quantity = self._buy_quantity(origin_symbol, target_symbol, target_balance, from_coin_price)
        self.logger.info(f"BUY QTY {order_quantity} of <{origin_symbol}>")

        # Try to buy until successful
        order = None
        order_guard = self.stream_manager.acquire_order_guard()
        while order is None:
            try:
                order = self._make_order(
                    side=Client.SIDE_BUY,
                    symbol=origin_symbol + target_symbol,
                    quantity=order_quantity,
                    quote_quantity=target_balance,
                    price=from_coin_price,
                )
                self.logger.info(order)
            except BinanceAPIException as e:
                self.logger.info(e)
                time.sleep(1)
            except Exception as e:  # pylint: disable=broad-except
                self.logger.warning(f"Unexpected Error: {e}")

        trade_log.set_ordered(origin_balance, target_balance, order_quantity)

        order_guard.set_order(origin_symbol, target_symbol, int(order["orderId"]))
        order = self.wait_for_order(order["orderId"], origin_symbol, target_symbol, order_guard)

        if order is None:
            return None

        self.logger.info(f"Bought {origin_symbol}")

        trade_log.set_complete(order.cumulative_quote_qty)

        return order

    def sell_alt(self, origin_coin: Coin, target_coin: Coin) -> BinanceOrder:
        return self.retry(self._sell_alt, origin_coin, target_coin)

    def _sell_quantity(self, origin_symbol: str, target_symbol: str, origin_balance: float = None):
        origin_balance = origin_balance or self.get_currency_balance(origin_symbol)

        origin_tick = self.get_alt_tick(origin_symbol, target_symbol)
        return math.floor(origin_balance * 10 ** origin_tick) / float(10 ** origin_tick)

    def _sell_alt(self, origin_coin: Coin, target_coin: Coin):
        """
        Sell altcoin
        """
        trade_log = self.db.start_trade_log(origin_coin, target_coin, True)
        origin_symbol = origin_coin.symbol
        target_symbol = target_coin.symbol

        with self.cache.open_balances() as balances:
            balances.clear()

        origin_balance = self.get_currency_balance(origin_symbol)
        target_balance = self.get_currency_balance(target_symbol)
        from_coin_price = self.get_ticker_price(origin_symbol + target_symbol)

        order_quantity = self._sell_quantity(origin_symbol, target_symbol, origin_balance)
        self.logger.info(f"Selling {order_quantity} of {origin_symbol}")

        self.logger.info(f"Balance is {origin_balance}")
        order = None
        order_guard = self.stream_manager.acquire_order_guard()
        while order is None:
            try:
                order = self._make_order(
                    side=Client.SIDE_SELL,
                    symbol=origin_symbol + target_symbol,
                    quantity=order_quantity,
                    quote_quantity=target_balance,
                    price=from_coin_price,
                )
                self.logger.info(order)
            except BinanceAPIException as e:
                self.logger.info(e)
                time.sleep(1)
            except Exception as e:  # pylint: disable=broad-except
                self.logger.warning(f"Unexpected Error: {e}")

        self.logger.info("order")
        self.logger.info(order)

        trade_log.set_ordered(origin_balance, target_balance, order_quantity)

        order_guard.set_order(origin_symbol, target_symbol, int(order["orderId"]))
        order = self.wait_for_order(order["orderId"], origin_symbol, target_symbol, order_guard)

        if order is None:
            return None

        new_balance = self.get_currency_balance(origin_symbol)
        while new_balance >= origin_balance:
            new_balance = self.get_currency_balance(origin_symbol, True)

        self.logger.info(f"Sold {origin_symbol}")

        trade_log.set_complete(order.cumulative_quote_qty)

        return order<|MERGE_RESOLUTION|>--- conflicted
+++ resolved
@@ -77,12 +77,7 @@
         """
         Get account information
         """
-<<<<<<< HEAD
-        time.sleep(2)
-        return AllTickers(self.binance_client.get_all_tickers())
-=======
         return self.binance_client.get_account()
->>>>>>> c96b5533
 
     def get_ticker_price(self, ticker_symbol: str):
         """
