import math
import time
import traceback
from typing import Dict, Optional

from binance.client import Client
from binance.exceptions import BinanceAPIException
from cachetools import TTLCache, cached

from .binance_stream_manager import BinanceCache, BinanceOrder, BinanceStreamManager, OrderGuard
from .config import Config
from .database import Database
from .logger import Logger
from .models import Coin


class BinanceAPIManager:
    def __init__(self, config: Config, db: Database, logger: Logger):
        # initializing the client class calls `ping` API endpoint, verifying the connection
        self.binance_client = Client(
            config.BINANCE_API_KEY,
            config.BINANCE_API_SECRET_KEY,
            tld=config.BINANCE_TLD,
        )
        self.db = db
        self.logger = logger
        self.config = config

        self.cache = BinanceCache()
        self.stream_manager: Optional[BinanceStreamManager] = None
        self.setup_websockets()

    def setup_websockets(self):
        self.stream_manager = BinanceStreamManager(
            self.cache,
            self.config,
            self.binance_client,
            self.logger,
        )

    @cached(cache=TTLCache(maxsize=1, ttl=43200))
    def get_trade_fees(self) -> Dict[str, float]:
        return {ticker["symbol"]: float(ticker["takerCommission"]) for ticker in self.binance_client.get_trade_fee()}

    @cached(cache=TTLCache(maxsize=1, ttl=60))
    def get_using_bnb_for_fees(self):
        return self.binance_client.get_bnb_burn_spot_margin()["spotBNBBurn"]

    def get_fee(self, origin_coin: Coin, target_coin: Coin, selling: bool):
        base_fee = self.get_trade_fees()[origin_coin + target_coin]
        if not self.get_using_bnb_for_fees():
            return base_fee

        # The discount is only applied if we have enough BNB to cover the fee
        amount_trading = (
            self._sell_quantity(origin_coin.symbol, target_coin.symbol)
            if selling
            else self._buy_quantity(origin_coin.symbol, target_coin.symbol)
        )

        fee_amount = amount_trading * base_fee * 0.75
        if origin_coin.symbol == "BNB":
            fee_amount_bnb = fee_amount
        else:
            origin_price = self.get_ticker_price(origin_coin + Coin("BNB"))
            if origin_price is None:
                return base_fee
            fee_amount_bnb = fee_amount * origin_price

        bnb_balance = self.get_currency_balance("BNB")

        if bnb_balance >= fee_amount_bnb:
            return base_fee * 0.75
        return base_fee

    def get_account(self):
        """
        Get account information
        """
        return self.binance_client.get_account()

    def get_ticker_price(self, ticker_symbol: str):
        """
        Get ticker price of a specific coin
        """
        price = self.cache.ticker_values.get(ticker_symbol, None)
        if price is None and ticker_symbol not in self.cache.non_existent_tickers:
            self.cache.ticker_values = {
                ticker["symbol"]: float(ticker["price"]) for ticker in self.binance_client.get_symbol_ticker()
            }
            self.logger.debug(f"Fetched all ticker prices: {self.cache.ticker_values}")
            price = self.cache.ticker_values.get(ticker_symbol, None)
            if price is None:
                self.logger.info(f"Ticker does not exist: {ticker_symbol} - will not be fetched from now on")
                self.cache.non_existent_tickers.add(ticker_symbol)

        return price

    def get_currency_balance(self, currency_symbol: str, force=False) -> float:
        """
        Get balance of a specific coin
        """
        with self.cache.open_balances() as cache_balances:
            balance = cache_balances.get(currency_symbol, None)
            if force or balance is None:
                cache_balances.clear()
                cache_balances.update(
                    {
                        currency_balance["asset"]: float(currency_balance["free"])
                        for currency_balance in self.binance_client.get_account()["balances"]
                    }
                )
                self.logger.debug(f"Fetched all balances: {cache_balances}")
                if currency_symbol not in cache_balances:
                    cache_balances[currency_symbol] = 0.0
                    return 0.0
                return cache_balances.get(currency_symbol, 0.0)

            return balance

    def retry(self, func, *args, **kwargs):
        time.sleep(1)
        attempts = 0
        while attempts < 20:
            try:
                return func(*args, **kwargs)
            except Exception:  # pylint: disable=broad-except
                self.logger.warning(f"Failed to Buy/Sell. Trying Again (attempt {attempts}/20)")
                if attempts == 0:
                    self.logger.warning(traceback.format_exc())
                attempts += 1
        return None

    def get_symbol_filter(self, origin_symbol: str, target_symbol: str, filter_type: str):
        return next(
            _filter
            for _filter in self.binance_client.get_symbol_info(origin_symbol + target_symbol)["filters"]
            if _filter["filterType"] == filter_type
        )

    @cached(cache=TTLCache(maxsize=2000, ttl=43200))
    def get_alt_tick(self, origin_symbol: str, target_symbol: str):
        step_size = self.get_symbol_filter(origin_symbol, target_symbol, "LOT_SIZE")["stepSize"]
        if step_size.find("1") == 0:
            return 1 - step_size.find(".")
        return step_size.find("1") - 1

    @cached(cache=TTLCache(maxsize=2000, ttl=43200))
    def get_min_notional(self, origin_symbol: str, target_symbol: str):
        return float(self.get_symbol_filter(origin_symbol, target_symbol, "MIN_NOTIONAL")["minNotional"])

    def _wait_for_order(
        self, order_id, origin_symbol: str, target_symbol: str
    ) -> Optional[BinanceOrder]:  # pylint: disable=unsubscriptable-object
        while True:
            order_status: BinanceOrder = self.cache.orders.get(order_id, None)
            if order_status is not None:
                break
            self.logger.debug(f"Waiting for order {order_id} to be created")
            time.sleep(1)

        self.logger.debug(f"Order created: {order_status}")

        while order_status.status != "FILLED":
            try:
                order_status = self.cache.orders.get(order_id, None)

                self.logger.debug(f"Waiting for order {order_id} to be filled")

                if self._should_cancel_order(order_status):
                    cancel_order = None
                    while cancel_order is None:
                        cancel_order = self.binance_client.cancel_order(
                            symbol=origin_symbol + target_symbol, orderId=order_id
                        )
                    self.logger.info("Order timeout, canceled...")

                    # sell partially
                    if order_status.status == "PARTIALLY_FILLED" and order_status.side == "BUY":
                        self.logger.info("Sell partially filled amount")

                        order_quantity = self._sell_quantity(origin_symbol, target_symbol)
                        partially_order = None
                        while partially_order is None:
                            partially_order = self.binance_client.order_market_sell(
                                symbol=origin_symbol + target_symbol, quantity=order_quantity
                            )

                    self.logger.info("Going back to scouting mode...")
                    return None

                if order_status.status == "CANCELED":
                    self.logger.info("Order is canceled, going back to scouting mode...")
                    return None

                time.sleep(1)
            except BinanceAPIException as e:
                self.logger.info(e)
                time.sleep(1)
            except Exception as e:  # pylint: disable=broad-except
                self.logger.info(f"Unexpected Error: {e}")
                time.sleep(1)

        self.logger.debug(f"Order filled: {order_status}")
        return order_status

    def wait_for_order(
        self, order_id, origin_symbol: str, target_symbol: str, order_guard: OrderGuard
    ) -> Optional[BinanceOrder]:  # pylint: disable=unsubscriptable-object
        with order_guard:
            return self._wait_for_order(order_id, origin_symbol, target_symbol)

    def _should_cancel_order(self, order_status):
        minutes = (time.time() - order_status.time / 1000) / 60
        timeout = 0

        if order_status.side == "SELL":
            timeout = float(self.config.SELL_TIMEOUT)
        else:
            timeout = float(self.config.BUY_TIMEOUT)

        if timeout and minutes > timeout and order_status.status == "NEW":
            return True

        if timeout and minutes > timeout and order_status.status == "PARTIALLY_FILLED":
            if order_status.side == "SELL":
                return True

            if order_status.side == "BUY":
                current_price = self.get_ticker_price(order_status.symbol)
                if float(current_price) * (1 - 0.001) > float(order_status.price):
                    return True

        return False

    def buy_alt(self, origin_coin: Coin, target_coin: Coin) -> BinanceOrder:
        return self.retry(self._buy_alt, origin_coin, target_coin)

    def _buy_quantity(
        self, origin_symbol: str, target_symbol: str, target_balance: float = None, from_coin_price: float = None
    ):
        target_balance = target_balance or self.get_currency_balance(target_symbol)
        from_coin_price = from_coin_price or self.get_ticker_price(origin_symbol + target_symbol)

        origin_tick = self.get_alt_tick(origin_symbol, target_symbol)
        return math.floor(target_balance * 10 ** origin_tick / from_coin_price) / float(10 ** origin_tick)

<<<<<<< HEAD
    def _buy_alt(self, origin_coin: Coin, target_coin: Coin, all_tickers):  # pylint: disable=too-many-locals
=======
    def _buy_alt(self, origin_coin: Coin, target_coin: Coin):
>>>>>>> 14bd5fe6
        """
        Buy altcoin
        """
        trade_log = self.db.start_trade_log(origin_coin, target_coin, False)
        origin_symbol = origin_coin.symbol
        target_symbol = target_coin.symbol

        with self.cache.open_balances() as balances:
            balances.clear()

        origin_balance = self.get_currency_balance(origin_symbol)
        target_balance = self.get_currency_balance(target_symbol)
<<<<<<< HEAD
        from_coin_price = all_tickers.get_price(origin_symbol + target_symbol)
        from_coin_price_s = "{:0.0{}f}".format(from_coin_price, 8)

        order_quantity = self._buy_quantity(origin_symbol, target_symbol, target_balance, from_coin_price)
        order_quantity_s = "{:0.0{}f}".format(order_quantity, 8)

        self.logger.info(f"BUY QTY {order_quantity}")
=======
        from_coin_price = self.get_ticker_price(origin_symbol + target_symbol)

        order_quantity = self._buy_quantity(origin_symbol, target_symbol, target_balance, from_coin_price)
        self.logger.info(f"BUY QTY {order_quantity} of <{origin_symbol}>")
>>>>>>> 14bd5fe6

        # Try to buy until successful
        order = None
        order_guard = self.stream_manager.acquire_order_guard()
        while order is None:
            try:
                order = self.binance_client.order_limit_buy(
                    symbol=origin_symbol + target_symbol,
                    quantity=order_quantity_s,
                    price=from_coin_price_s,
                )
                self.logger.info(order)
            except BinanceAPIException as e:
                self.logger.info(e)
                time.sleep(1)
            except Exception as e:  # pylint: disable=broad-except
                self.logger.warning(f"Unexpected Error: {e}")

        trade_log.set_ordered(origin_balance, target_balance, order_quantity)

        order_guard.set_order(origin_symbol, target_symbol, int(order["orderId"]))
        order = self.wait_for_order(order["orderId"], origin_symbol, target_symbol, order_guard)

        if order is None:
            return None

        self.logger.info(f"Bought {origin_symbol}")

        trade_log.set_complete(order.cumulative_quote_qty)

        return order

    def sell_alt(self, origin_coin: Coin, target_coin: Coin) -> BinanceOrder:
        return self.retry(self._sell_alt, origin_coin, target_coin)

    def _sell_quantity(self, origin_symbol: str, target_symbol: str, origin_balance: float = None):
        origin_balance = origin_balance or self.get_currency_balance(origin_symbol)

        origin_tick = self.get_alt_tick(origin_symbol, target_symbol)
        return math.floor(origin_balance * 10 ** origin_tick) / float(10 ** origin_tick)

<<<<<<< HEAD
    def _sell_alt(
        self, origin_coin: Coin, target_coin: Coin, all_tickers: AllTickers
    ):  # pylint: disable=too-many-locals
=======
    def _sell_alt(self, origin_coin: Coin, target_coin: Coin):
>>>>>>> 14bd5fe6
        """
        Sell altcoin
        """
        trade_log = self.db.start_trade_log(origin_coin, target_coin, True)
        origin_symbol = origin_coin.symbol
        target_symbol = target_coin.symbol

        with self.cache.open_balances() as balances:
            balances.clear()

        origin_balance = self.get_currency_balance(origin_symbol)
        target_balance = self.get_currency_balance(target_symbol)
<<<<<<< HEAD
        from_coin_price = all_tickers.get_price(origin_symbol + target_symbol)
        from_coin_price_s = "{:0.0{}f}".format(from_coin_price, 8)
=======
        from_coin_price = self.get_ticker_price(origin_symbol + target_symbol)
>>>>>>> 14bd5fe6

        order_quantity = self._sell_quantity(origin_symbol, target_symbol, origin_balance)
        order_quantity_s = "{:0.0{}f}".format(order_quantity, 8)
        self.logger.info(f"Selling {order_quantity} of {origin_symbol}")

        self.logger.info(f"Balance is {origin_balance}")
        order = None
        order_guard = self.stream_manager.acquire_order_guard()
        while order is None:
            # Should sell at calculated price to avoid lost coin
            order = self.binance_client.order_limit_sell(
<<<<<<< HEAD
                symbol=origin_symbol + target_symbol, quantity=(order_quantity_s), price=from_coin_price_s
=======
                symbol=origin_symbol + target_symbol, quantity=order_quantity, price=from_coin_price
>>>>>>> 14bd5fe6
            )

        self.logger.info("order")
        self.logger.info(order)

        trade_log.set_ordered(origin_balance, target_balance, order_quantity)

        order_guard.set_order(origin_symbol, target_symbol, int(order["orderId"]))
        order = self.wait_for_order(order["orderId"], origin_symbol, target_symbol, order_guard)

        if order is None:
            return None

        new_balance = self.get_currency_balance(origin_symbol)
        while new_balance >= origin_balance:
            new_balance = self.get_currency_balance(origin_symbol, True)

        self.logger.info(f"Sold {origin_symbol}")

        trade_log.set_complete(order.cumulative_quote_qty)

        return order<|MERGE_RESOLUTION|>--- conflicted
+++ resolved
@@ -245,11 +245,7 @@
         origin_tick = self.get_alt_tick(origin_symbol, target_symbol)
         return math.floor(target_balance * 10 ** origin_tick / from_coin_price) / float(10 ** origin_tick)
 
-<<<<<<< HEAD
-    def _buy_alt(self, origin_coin: Coin, target_coin: Coin, all_tickers):  # pylint: disable=too-many-locals
-=======
     def _buy_alt(self, origin_coin: Coin, target_coin: Coin):
->>>>>>> 14bd5fe6
         """
         Buy altcoin
         """
@@ -262,20 +258,14 @@
 
         origin_balance = self.get_currency_balance(origin_symbol)
         target_balance = self.get_currency_balance(target_symbol)
-<<<<<<< HEAD
-        from_coin_price = all_tickers.get_price(origin_symbol + target_symbol)
+
+        from_coin_price = self.get_ticker_price(origin_symbol + target_symbol)
         from_coin_price_s = "{:0.0{}f}".format(from_coin_price, 8)
 
         order_quantity = self._buy_quantity(origin_symbol, target_symbol, target_balance, from_coin_price)
         order_quantity_s = "{:0.0{}f}".format(order_quantity, 8)
 
         self.logger.info(f"BUY QTY {order_quantity}")
-=======
-        from_coin_price = self.get_ticker_price(origin_symbol + target_symbol)
-
-        order_quantity = self._buy_quantity(origin_symbol, target_symbol, target_balance, from_coin_price)
-        self.logger.info(f"BUY QTY {order_quantity} of <{origin_symbol}>")
->>>>>>> 14bd5fe6
 
         # Try to buy until successful
         order = None
@@ -317,13 +307,7 @@
         origin_tick = self.get_alt_tick(origin_symbol, target_symbol)
         return math.floor(origin_balance * 10 ** origin_tick) / float(10 ** origin_tick)
 
-<<<<<<< HEAD
-    def _sell_alt(
-        self, origin_coin: Coin, target_coin: Coin, all_tickers: AllTickers
-    ):  # pylint: disable=too-many-locals
-=======
     def _sell_alt(self, origin_coin: Coin, target_coin: Coin):
->>>>>>> 14bd5fe6
         """
         Sell altcoin
         """
@@ -336,12 +320,9 @@
 
         origin_balance = self.get_currency_balance(origin_symbol)
         target_balance = self.get_currency_balance(target_symbol)
-<<<<<<< HEAD
-        from_coin_price = all_tickers.get_price(origin_symbol + target_symbol)
+        from_coin_price = self.get_ticker_price(origin_symbol + target_symbol)
         from_coin_price_s = "{:0.0{}f}".format(from_coin_price, 8)
-=======
-        from_coin_price = self.get_ticker_price(origin_symbol + target_symbol)
->>>>>>> 14bd5fe6
+
 
         order_quantity = self._sell_quantity(origin_symbol, target_symbol, origin_balance)
         order_quantity_s = "{:0.0{}f}".format(order_quantity, 8)
@@ -353,11 +334,7 @@
         while order is None:
             # Should sell at calculated price to avoid lost coin
             order = self.binance_client.order_limit_sell(
-<<<<<<< HEAD
                 symbol=origin_symbol + target_symbol, quantity=(order_quantity_s), price=from_coin_price_s
-=======
-                symbol=origin_symbol + target_symbol, quantity=order_quantity, price=from_coin_price
->>>>>>> 14bd5fe6
             )
 
         self.logger.info("order")
