[binance_user_config]
api_key=XXX
api_secret_key=XXX
current_coin=
bridge=USDT
tld=com
hourToKeepScoutHistory=1
scout_multiplier=5
scout_sleep_time=1
strategy=default
buy_timeout=0
sell_timeout=0
<<<<<<< HEAD
# This must be set to 1 unless multiple_active_coins strategy it being used
desired_active_coin_count=1
=======
buy_order_type=limit
sell_order_type=market
>>>>>>> 3e722a30
<|MERGE_RESOLUTION|>--- conflicted
+++ resolved
@@ -10,10 +10,8 @@
 strategy=default
 buy_timeout=0
 sell_timeout=0
-<<<<<<< HEAD
-# This must be set to 1 unless multiple_active_coins strategy it being used
-desired_active_coin_count=1
-=======
 buy_order_type=limit
 sell_order_type=market
->>>>>>> 3e722a30
+
+# This must be set to 1 unless multiple_active_coins strategy it being used
+desired_active_coin_count=1